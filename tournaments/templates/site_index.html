{% extends "base.html" %}

{% block head-title %}

{% endblock %}
{% block page-title %}
  Tabbycat Home
{% endblock %}

{% block nav %}<div class="col-md-12">{% endblock %}<!-- Hide main nav -->

{% block content %}

  <div class="jumbotron">
    <h2><span class="emoji">👋</span> Welcome! <small>Which tournament are you after?</small></h2>
  </div>

  {% if tournaments.all.count == 0 %}
    <div class="alert alert-info">
      No tournaments are currently setup.
    </div>
  {% endif %}

  <ul class="list-group">

<<<<<<< HEAD
    {% if user.is_authenticated %}
=======
  {% if user.is_authenticated %}
    {% if tournament.all.exists %}
>>>>>>> f8266a9c
      {% for tournament in tournaments %}
        <li class="list-group-item">
          <a href="{{ tournament.get_absolute_url }}">
            <span class="emoji">
              {% if tournament.emoji %}
                {{tournament.emoji }}
              {% else %}
                🏆
              {% endif %}
            </span>
            {{ tournament.name }} (administrative site)
          </a>
          <span class="badge">ADMIN</span>
        </li>
        <li class="list-group-item">
          <a href="{{ tournament.get_public_url }}">
            <span class="emoji">
              {% if tournament.emoji %}
                {{tournament.emoji }}
              {% else %}
                🏆
              {% endif %}
            </span>
            {{ tournament.name }}
          </a>
          <span class="badge">PUBLIC</span>
        </li>
      {% endfor %}
<<<<<<< HEAD
    {% else %}
      {% for tournament in tournaments %}
        <li class="list-group-item">
          <a href="{{ tournament.get_public_url }}">
            <span class="emoji">
              {% if tournament.emoji %}
                {{tournament.emoji }}
              {% else %}
                🏆
              {% endif %}
            </span>
            {{ tournament.name }}
          </a>
        </li>
      {% endfor %}
    {% endif %}

    {% if tournaments.all.count > 1 and tournaments.0.pref.public_divisions %}
      <li class="list-group-item">
        <a href="{{ tournament.get_absolute_url }}"><span class="emoji">🏆</span>{{ tournament.name }} (administrative site)</a>
          All Draws by Venue
        </a>
      </li>
      <li class="list-group-item">
        <a href="{{ tournament.get_public_url }}"><span class="emoji">🏆</span>{{ tournament.name }}</a>
          All Draws by School
        </a>
      </li>
=======
      <li class="list-group-item">
          <span class="emoji">➕</span>
          <a href="{% url 'tournament-create' %}">
          <em>Create new tournament</em>
        </a>
      </li>
    {% else %}
      <p>
        It looks like there aren't any tournaments on this site. Would you like to <a href="{% url 'tournament-create' %}">create one</a>?
      </p>
    {% endif %}
  {% else %}
    {% for tournament in tournaments %}
>>>>>>> f8266a9c
      <li class="list-group-item">
        <a href="{{ tournaments.0.get_all_tournaments_all_teams }}">
          All Teams and Divisions
        </a>
      </li>
    {% endif %}

  </ul>

{% endblock content %}<|MERGE_RESOLUTION|>--- conflicted
+++ resolved
@@ -1,34 +1,16 @@
 {% extends "base.html" %}
 
-{% block head-title %}
+{% block head-title %}<span class="emoji">👋</span> Welcome! <small>Which tournament are you after?</small>{% endblock %}
+{% block page-title %}Home{% endblock %}
 
-{% endblock %}
-{% block page-title %}
-  Tabbycat Home
-{% endblock %}
-
-{% block nav %}<div class="col-md-12">{% endblock %}<!-- Hide main nav -->
+{% block nav %}{% endblock %}
 
 {% block content %}
 
-  <div class="jumbotron">
-    <h2><span class="emoji">👋</span> Welcome! <small>Which tournament are you after?</small></h2>
-  </div>
+<ul class="list-group">
 
-  {% if tournaments.all.count == 0 %}
-    <div class="alert alert-info">
-      No tournaments are currently setup.
-    </div>
-  {% endif %}
-
-  <ul class="list-group">
-
-<<<<<<< HEAD
-    {% if user.is_authenticated %}
-=======
   {% if user.is_authenticated %}
     {% if tournament.all.exists %}
->>>>>>> f8266a9c
       {% for tournament in tournaments %}
         <li class="list-group-item">
           <a href="{{ tournament.get_absolute_url }}">
@@ -57,36 +39,6 @@
           <span class="badge">PUBLIC</span>
         </li>
       {% endfor %}
-<<<<<<< HEAD
-    {% else %}
-      {% for tournament in tournaments %}
-        <li class="list-group-item">
-          <a href="{{ tournament.get_public_url }}">
-            <span class="emoji">
-              {% if tournament.emoji %}
-                {{tournament.emoji }}
-              {% else %}
-                🏆
-              {% endif %}
-            </span>
-            {{ tournament.name }}
-          </a>
-        </li>
-      {% endfor %}
-    {% endif %}
-
-    {% if tournaments.all.count > 1 and tournaments.0.pref.public_divisions %}
-      <li class="list-group-item">
-        <a href="{{ tournament.get_absolute_url }}"><span class="emoji">🏆</span>{{ tournament.name }} (administrative site)</a>
-          All Draws by Venue
-        </a>
-      </li>
-      <li class="list-group-item">
-        <a href="{{ tournament.get_public_url }}"><span class="emoji">🏆</span>{{ tournament.name }}</a>
-          All Draws by School
-        </a>
-      </li>
-=======
       <li class="list-group-item">
           <span class="emoji">➕</span>
           <a href="{% url 'tournament-create' %}">
@@ -100,14 +52,38 @@
     {% endif %}
   {% else %}
     {% for tournament in tournaments %}
->>>>>>> f8266a9c
       <li class="list-group-item">
-        <a href="{{ tournaments.0.get_all_tournaments_all_teams }}">
-          All Teams and Divisions
+        <a href="{{ tournament.get_public_url }}">
+          <span class="emoji">
+            {% if tournament.emoji %}
+              {{tournament.emoji }}
+            {% else %}
+              🏆
+            {% endif %}
+          </span>
+          {{ tournament.name }}
         </a>
       </li>
-    {% endif %}
+    {% endfor %}
+  {% endif %}
 
-  </ul>
+  {% if tournaments.all.count > 1 and tournaments.0.pref.public_divisions %}
+    <li class="list-group-item">
+      <a href="{{ tournaments.0.get_all_tournaments_all_venues }}">
+        All Draws by Venue
+      </a>
+    </li>
+    <li class="list-group-item">
+      <a href="{{ tournaments.0.get_all_tournaments_all_institutions }}">
+        All Draws by School
+      </a>
+    </li>
+    <li class="list-group-item">
+      <a href="{{ tournaments.0.get_all_tournaments_all_teams }}">
+        All Teams and Divisions
+      </a>
+    </li>
+  {% endif %}
+</ul>
 
 {% endblock content %}