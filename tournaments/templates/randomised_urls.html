--- conflicted
+++ resolved
@@ -148,11 +148,7 @@
     <form action="{% tournament_url generate_randomised_urls %}" method="POST">
       <button class="btn btn-default" id="generateRandomisedUrls" type="submit">
         Generate randomised URLs for ballot and feedback submission
-<<<<<<< HEAD
-        {% if preferences.allocation_confirmations %} test {% endif %}
-=======
         {% if pref.allocation_confirmations %} test {% endif %}
->>>>>>> 670ab4e8
       </button>
     </form>
   </p>
