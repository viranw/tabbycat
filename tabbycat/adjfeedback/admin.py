--- conflicted
+++ resolved
@@ -53,16 +53,10 @@
 # ==============================================================================
 
 class AdjudicatorFeedbackAdmin(admin.ModelAdmin):
-<<<<<<< HEAD
     list_display  = ('adjudicator', 'confirmed', 'score', 'version', 'get_source')
-    search_fields = ('adjudicator', 'score', 'source_adjudicator', 'source_team')
-=======
-    list_display  = ('adjudicator', 'confirmed', 'score', 'version',
-                     'source_adjudicator', 'source_team')
     search_fields = ('adjudicator__name', 'adjudicator__institution__code',
             'score', 'source_adjudicator__adjudicator__name',
             'source_team__team__short_name', 'source_team__team__long_name')
->>>>>>> 9edd37fe
     raw_id_fields = ('source_team',)
     list_filter   = (RoundListFilter, 'adjudicator')
     actions       = ('mark_as_confirmed', 'mark_as_unconfirmed')
