from django.conf.urls import url
from django.urls import include, path

from rest_framework.routers import SimpleRouter

from . import views

pref_router = SimpleRouter()
pref_router.register('preferences', views.TournamentPreferenceViewSet)

list_methods = {'get': 'list', 'post': 'create'}
detail_methods = {'get': 'retrieve', 'post': 'update', 'delete': 'destroy'}

urlpatterns = [

<<<<<<< HEAD
    path('<slug:tournament_slug>/', include([
        path('<int:pk>/', include([
        ])),
=======
    path('',
        views.APIRootView.as_view(),
        name='api-root'),

    path('tournaments/', include([

        path('',
            views.TournamentViewSet.as_view(list_methods),
            name='api-tournament-list'),

        path('<slug:tournament_slug>/', include([
>>>>>>> 5b3d9418

            path('',
                views.TournamentViewSet.as_view(detail_methods),
                name='api-tournament-detail'),

            path('rounds/', include([
                path('<int:round_seq>/', include([
                ])),
            ])),

            path('break-categories/', include([

                path('',
                    views.BreakCategoryViewSet.as_view(list_methods),
                    name='api-breakcategory-list'),

                path('<int:pk>/', include([
                    path('',
                        views.BreakCategoryViewSet.as_view(detail_methods),
                        name='api-breakcategory-detail'),
                    path('eligibility/',
                        views.BreakEligibilityView.as_view(),
                        name='api-breakcategory-eligibility'),
                ])),

            ])),

            path('speaker-categories/', include([

                path('',
                    views.SpeakerCategoryViewSet.as_view(list_methods),
                    name='api-speakercategory-list'),

                path('<int:pk>/', include([
                    path('',
                        views.SpeakerCategoryViewSet.as_view(detail_methods),
                        name='api-speakercategory-detail'),
                    path('eligibility/',
                        views.SpeakerEligibilityView.as_view(),
                        name='api-speakercategory-eligibility'),
                ])),
            ])),

            url('', include(pref_router.urls)),  # Preferences
        ])),
<<<<<<< HEAD
        path('institutions/', include([
            path('',
                 views.InstitutionViewSet.as_view(list_methods),
                 name='api-institution-list'),
            path('<int:pk>/',
                 views.InstitutionViewSet.as_view(detail_methods),
                 name='api-institution-detail'),
        ])),
        path('teams/', include([
            path('',
                 views.TeamViewSet.as_view(list_methods),
                 name='api-team-list'),
            path('<int:pk>/',
                 views.TeamViewSet.as_view(detail_methods),
                 name='api-team-detail'),
        ])),
        path('adjudicators/', include([
            path('',
                 views.AdjudicatorViewSet.as_view(list_methods),
                 name='api-adjudicator-list'),
            path('<int:pk>/',
                views.AdjudicatorViewSet.as_view(detail_methods),
                name='api-adjudicator-detail'),
        ])),
        path('speakers/', include([
            path('',
                 views.SpeakerViewSet.as_view(list_methods),
                 name='api-speaker-list'),
            path('<int:pk>/',
                 views.SpeakerViewSet.as_view(detail_methods),
                 name='api-speaker-detail'),
        ])),
        url('', include(pref_router.urls)),  # Preferences
=======
>>>>>>> 5b3d9418
    ])),
    path('institutions/', include([
        path('',
             views.GlobalInstitutionViewSet.as_view(list_methods),
             name='api-global-institution-list'),
        path('<int:pk>/',
             views.GlobalInstitutionViewSet.as_view(detail_methods),
             name='api-global-institution-detail'),
    ])),
]<|MERGE_RESOLUTION|>--- conflicted
+++ resolved
@@ -13,11 +13,6 @@
 
 urlpatterns = [
 
-<<<<<<< HEAD
-    path('<slug:tournament_slug>/', include([
-        path('<int:pk>/', include([
-        ])),
-=======
     path('',
         views.APIRootView.as_view(),
         name='api-root'),
@@ -29,7 +24,6 @@
             name='api-tournament-list'),
 
         path('<slug:tournament_slug>/', include([
->>>>>>> 5b3d9418
 
             path('',
                 views.TournamentViewSet.as_view(detail_methods),
@@ -75,7 +69,6 @@
 
             url('', include(pref_router.urls)),  # Preferences
         ])),
-<<<<<<< HEAD
         path('institutions/', include([
             path('',
                  views.InstitutionViewSet.as_view(list_methods),
@@ -109,8 +102,7 @@
                  name='api-speaker-detail'),
         ])),
         url('', include(pref_router.urls)),  # Preferences
-=======
->>>>>>> 5b3d9418
+
     ])),
     path('institutions/', include([
         path('',
