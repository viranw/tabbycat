from django.conf.urls import url
from django.urls import include, path

from rest_framework.routers import SimpleRouter

from . import views

pref_router = SimpleRouter()
pref_router.register('preferences', views.TournamentPreferenceViewSet)

list_methods = {'get': 'list', 'post': 'create'}
detail_methods = {'get': 'retrieve', 'post': 'update', 'delete': 'destroy'}

urlpatterns = [

    path('',
        views.APIRootView.as_view(),
        name='api-root'),

    path('create/',
        views.TournamentCreateView.as_view(),
        name='api-tournament-create'),

    path('<slug:tournament_slug>/', include([
        path('',
            views.TournamentDetailView.as_view(),
            name='api-tournament-detail'),

        path('<int:round_seq>/', include([
        ])),

        path('break-categories/', include([
            path('',
                views.BreakCategoryViewSet.as_view(list_methods),
                name='api-breakcategory-list'),
            path('<slug:slug>/', include([
                path('',
                    views.BreakCategoryViewSet.as_view(detail_methods),
                    name='api-breakcategory-detail'),
                path('eligibility/',
                    views.BreakEligibilityView.as_view(),
                    name='api-breakcategory-eligibility'),
            ])),
        ])),
        path('speaker-categories/', include([
            path('',
                views.SpeakerCategoryViewSet.as_view(list_methods),
                name='api-speakercategory-list'),
            path('<slug:slug>/', include([
                path('',
                    views.SpeakerCategoryViewSet.as_view(detail_methods),
                    name='api-speakercategory-detail'),
                path('eligibility/',
                    views.SpeakerEligibilityView.as_view(),
                    name='api-speakercategory-eligibility'),
            ])),
        ])),
<<<<<<< HEAD
        path('institutions/', include([
            path('',
                 views.InstitutionViewSet.as_view(list_methods),
                 name='api-institution-list'),
            path('<int:id>/',
                 views.InstitutionViewSet.as_view(detail_methods),
                 name='api-institution-detail'),
        ])),
        path('teams/', include([
            path('',
                 views.TeamViewSet.as_view(list_methods),
                 name='api-team-list'),
            path('<int:id>',
                 views.TeamViewSet.as_view(detail_methods),
                 name='api-team-detail'),
        ])),
        path('adjudicators/', include([
            path('',
                 views.AdjudicatorViewSet.as_view(list_methods),
                 name='api-adjudicator-list'),
            path('<int:id>',
                views.AdjudicatorViewSet.as_view(detail_methods),
                name='api-adjudicator-detail'),
        ])),
=======
        url('', include(pref_router.urls)),  # Preferences
>>>>>>> c75e0ee8
    ])),

]<|MERGE_RESOLUTION|>--- conflicted
+++ resolved
@@ -55,7 +55,6 @@
                     name='api-speakercategory-eligibility'),
             ])),
         ])),
-<<<<<<< HEAD
         path('institutions/', include([
             path('',
                  views.InstitutionViewSet.as_view(list_methods),
@@ -80,9 +79,7 @@
                 views.AdjudicatorViewSet.as_view(detail_methods),
                 name='api-adjudicator-detail'),
         ])),
-=======
         url('', include(pref_router.urls)),  # Preferences
->>>>>>> c75e0ee8
     ])),
 
 ]