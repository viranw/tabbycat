--- conflicted
+++ resolved
@@ -1,28 +1,8 @@
-<<<<<<< HEAD
-# Tabbycat translations, tournaments module
-# Copyright (C) 2018 Tabbycat developers and translators
-# This file is distributed under the same license as the Tabbycat package.
-# Chuan-Zheng Lee <czlee@stanford.edu>, 2018
-#
-#, fuzzy
-=======
->>>>>>> b4fb6dfe
 msgid ""
 msgstr ""
 "Project-Id-Version: tabbycat\n"
 "Report-Msgid-Bugs-To: \n"
 "POT-Creation-Date: 2019-07-21 05:14-0700\n"
-<<<<<<< HEAD
-"PO-Revision-Date: YEAR-MO-DA HO:MI+ZONE\n"
-"Last-Translator: Faisal Muhammad <abc12abc@hotmail.com>, 2018\n"
-"Language-Team: Arabic (https://www.transifex.com/tabbycat/teams/80723/ar/)\n"
-"Language: ar\n"
-"MIME-Version: 1.0\n"
-"Content-Type: text/plain; charset=UTF-8\n"
-"Content-Transfer-Encoding: 8bit\n"
-"Plural-Forms: nplurals=6; plural=n==0 ? 0 : n==1 ? 1 : n==2 ? 2 : n%100>=3 "
-"&& n%100<=10 ? 3 : n%100>=11 && n%100<=99 ? 4 : 5;\n"
-=======
 "PO-Revision-Date: 2019-07-21 12:19\n"
 "Last-Translator: philip_tc\n"
 "Language-Team: Arabic\n"
@@ -35,7 +15,6 @@
 "X-Crowdin-Project: tabbycat\n"
 "X-Crowdin-Language: ar\n"
 "X-Crowdin-File: /develop/tabbycat/tournaments/locale/en/LC_MESSAGES/django.po\n"
->>>>>>> b4fb6dfe
 
 #: tournaments/apps.py:7
 msgid "Tournaments"
@@ -83,32 +62,16 @@
 msgstr "التهئية العامة "
 
 #: tournaments/forms.py:91
-<<<<<<< HEAD
-msgid ""
-"Show non-sensitive information on the public-facing side of this site, like "
-"draws (once released) and the motions of previous rounds"
-=======
 msgid "Show non-sensitive information on the public-facing side of this site, like draws (once released) and the motions of previous rounds"
 msgstr "تظهر المعلومات غير الحساسة على الجانب المواجه للجمهور من هذا الموقع، مثل توجه (صدر مرة واحدة) والحركات من الجولات السابقة"
 
 #: tournaments/forms.py:97
 msgid "<strong>Tabulation:</strong> [list tabulation staff here]<br /><strong>Organisation:</strong> [list organising committee members here]<br /><strong>Adjudication:</strong> [list chief adjudicators here]"
->>>>>>> b4fb6dfe
-msgstr ""
-
-<<<<<<< HEAD
-#: tournaments/forms.py:97
-msgid ""
-"<strong>Tabulation:</strong> [list tabulation staff here]<br /"
-"><strong>Organisation:</strong> [list organising committee members here]<br /"
-"><strong>Adjudication:</strong> [list chief adjudicators here]"
 msgstr ""
 
 #: tournaments/forms.py:191
-#, fuzzy
-#| msgid "Number of preliminary rounds"
 msgid "Current preliminary round"
-msgstr "عدد الجولات التمهيدية "
+msgstr ""
 
 #: tournaments/forms.py:192
 msgid "All preliminary rounds have been completed"
@@ -116,9 +79,7 @@
 
 #: tournaments/forms.py:204
 #, python-format
-msgid ""
-"Current elimination round in <strong>%(category)s</strong> <em>(only if all "
-"preliminary rounds have been completed)</em>"
+msgid "Current elimination round in <strong>%(category)s</strong> <em>(only if all preliminary rounds have been completed)</em>"
 msgstr ""
 
 #: tournaments/forms.py:210
@@ -135,79 +96,15 @@
 msgstr ""
 
 #: tournaments/mixins.py:112
-#, fuzzy, python-format
-#| msgid ""
-#| "You've been redirected to this page because of a problem with how teams "
-#| "are assigned to sides in a debate."
-msgid ""
-"You've been redirected to this page because tournament %(tournament_name)s "
-"has no rounds.Please create some before returning to the admin site"
-msgstr ""
-"تمت إعادة توجيهك إلى هذه الصفحة بسبب وجود مشكلة في كيفية تعيين الفرق في "
-"المناظرة ."
+#, python-format
+msgid "You've been redirected to this page because tournament %(tournament_name)s has no rounds.Please create some before returning to the admin site"
+msgstr ""
 
 #: tournaments/mixins.py:120
-#, fuzzy, python-format
-#| msgid ""
-#| "There's a problem with the data for the tournament %(tournament_name)s. "
-#| "Please contact a tab director and ask them to set its current round."
-msgid ""
-"There's a problem with the data for the tournament %(tournament_name)s. "
-"Please contact a tab director and ask them to investigate."
-=======
-#: tournaments/forms.py:191
-msgid "Current preliminary round"
-msgstr ""
-
-#: tournaments/forms.py:192
-msgid "All preliminary rounds have been completed"
-msgstr ""
-
-#: tournaments/forms.py:204
-#, python-format
-msgid "Current elimination round in <strong>%(category)s</strong> <em>(only if all preliminary rounds have been completed)</em>"
->>>>>>> b4fb6dfe
-msgstr ""
-
-<<<<<<< HEAD
-#: tournaments/mixins.py:132
-msgid ""
-"You've been redirected to this page because of a problem with how teams are "
-"assigned to sides in a debate."
-=======
-#: tournaments/forms.py:210
-#, python-format
-msgid "All elimination rounds in %(category)s have been completed"
->>>>>>> b4fb6dfe
-msgstr ""
-
-<<<<<<< HEAD
-#: tournaments/mixins.py:139
-msgid ""
-"There's a problem with how teams are assigned to sides in a debate. The tab "
-"director will need to resolve this issue."
-=======
-#: tournaments/forms.py:222
-msgid "If the current round is a preliminary round, this field must be blank."
-msgstr ""
-
-#: tournaments/forms.py:228
-msgid "If all preliminary rounds have been completed, this field is required."
-msgstr ""
-
-#: tournaments/mixins.py:112
-#, python-format
-msgid "You've been redirected to this page because tournament %(tournament_name)s has no rounds.Please create some before returning to the admin site"
-msgstr ""
-
-#: tournaments/mixins.py:120
 #, python-format
 msgid "There's a problem with the data for the tournament %(tournament_name)s. Please contact a tab director and ask them to investigate."
->>>>>>> b4fb6dfe
-msgstr ""
-
-<<<<<<< HEAD
-=======
+msgstr ""
+
 #: tournaments/mixins.py:132
 msgid "You've been redirected to this page because of a problem with how teams are assigned to sides in a debate."
 msgstr "تمت إعادة توجيهك إلى هذه الصفحة بسبب وجود مشكلة في كيفية تعيين الفرق في المناظرة ."
@@ -216,7 +113,6 @@
 msgid "There's a problem with how teams are assigned to sides in a debate. The tab director will need to resolve this issue."
 msgstr "هناك مشكلة في كيفية تعيين الفرق للجانبين في المناظرة. سيحتاج مسؤول الإدخال لحل هذه المشكلة."
 
->>>>>>> b4fb6dfe
 #: tournaments/mixins.py:234
 #, python-format
 msgid "for %(round)s"
@@ -224,36 +120,18 @@
 
 #: tournaments/mixins.py:433
 msgid "Return to Draw"
-<<<<<<< HEAD
-msgstr ""
-
-#: tournaments/models.py:26
-msgid ""
-"You can't use this as a tournament slug, because it's reserved for a "
-"Tabbycat system URL. Please try another one."
-msgstr ""
-"لا يمكنك استخدامه في البطولة ، لأن الرابط محجوز من نظام Tabbycat. يرجى تجربة "
-"رابط آخر."
-
-=======
 msgstr ""
 
 #: tournaments/models.py:26
 msgid "You can't use this as a tournament slug, because it's reserved for a Tabbycat system URL. Please try another one."
 msgstr "لا يمكنك استخدامه في البطولة ، لأن الرابط محجوز من نظام Tabbycat. يرجى تجربة رابط آخر."
 
->>>>>>> b4fb6dfe
 #: tournaments/models.py:33 tournaments/models.py:331
 msgid "name"
 msgstr "اسم "
 
 #: tournaments/models.py:34
-<<<<<<< HEAD
-msgid ""
-"The full name, e.g. \"Australasian Intervarsity Debating Championships 2016\""
-=======
 msgid "The full name, e.g. \"Australasian Intervarsity Debating Championships 2016\""
->>>>>>> b4fb6dfe
 msgstr "الاسم الكامل ، مثال على ذلك \" البطولة الاسترالية للمناظرات 2016  \" "
 
 #: tournaments/models.py:36
@@ -269,13 +147,7 @@
 msgstr "رقم التسلسل "
 
 #: tournaments/models.py:40
-<<<<<<< HEAD
-msgid ""
-"A number that determines the relative order in which tournaments are "
-"displayed on the homepage."
-=======
 msgid "A number that determines the relative order in which tournaments are displayed on the homepage."
->>>>>>> b4fb6dfe
 msgstr "رقم يحدد الترتيب النسبي الذي يتم فيه عرض البطولات على الصفحة الرئيسية."
 
 #: tournaments/models.py:42
@@ -283,12 +155,7 @@
 msgstr "اختصار"
 
 #: tournaments/models.py:43
-<<<<<<< HEAD
-msgid ""
-"The sub-URL of the tournament, cannot have spaces, e.g. \"australs2016\""
-=======
 msgid "The sub-URL of the tournament, cannot have spaces, e.g. \"australs2016\""
->>>>>>> b4fb6dfe
 msgstr "رابط البطولة لا يحتوي على مسافة مثال ذلك \"استراليا2016\""
 
 #: tournaments/models.py:44
@@ -346,36 +213,17 @@
 msgstr "معلنة"
 
 #: tournaments/models.py:326
-<<<<<<< HEAD
-msgid ""
-"A number that determines the order of the round, should count consecutively "
-"from 1 for the first round"
-msgstr ""
-"الرقم الذي يحدد ترتيب الجولة ، يجب أن يتم احتسابه بالتسلسل من 1 للجولة الأولى"
+msgid "A number that determines the order of the round, should count consecutively from 1 for the first round"
+msgstr "الرقم الذي يحدد ترتيب الجولة ، يجب أن يتم احتسابه بالتسلسل من 1 للجولة الأولى"
 
 #: tournaments/models.py:328
 msgid "completed"
 msgstr ""
 
 #: tournaments/models.py:329
-msgid ""
-"True if the round is over, which normally means all results have been "
-"entered and confirmed"
-msgstr ""
-
-=======
-msgid "A number that determines the order of the round, should count consecutively from 1 for the first round"
-msgstr "الرقم الذي يحدد ترتيب الجولة ، يجب أن يتم احتسابه بالتسلسل من 1 للجولة الأولى"
-
-#: tournaments/models.py:328
-msgid "completed"
-msgstr ""
-
-#: tournaments/models.py:329
 msgid "True if the round is over, which normally means all results have been entered and confirmed"
 msgstr ""
 
->>>>>>> b4fb6dfe
 #: tournaments/models.py:331
 msgid "e.g. \"Round 1\""
 msgstr "مثال : الجولة 1 "
@@ -435,13 +283,7 @@
 msgstr "صامت"
 
 #: tournaments/models.py:355
-<<<<<<< HEAD
-msgid ""
-"If marked silent, information about this round (such as its results) will "
-"not be shown publicly."
-=======
 msgid "If marked silent, information about this round (such as its results) will not be shown publicly."
->>>>>>> b4fb6dfe
 msgstr "هذه النتيجة صامتة، (النتيجة مثلا) لا ينبغي إعلانها للجمهور "
 
 #: tournaments/models.py:357
@@ -449,17 +291,8 @@
 msgstr "القضايا المعلنة "
 
 #: tournaments/models.py:358
-<<<<<<< HEAD
-msgid ""
-"Whether motions will appear on the public website, assuming that feature is "
-"turned on"
-msgstr ""
-"ما إذا كانت الاقتراحات ستظهر على موقع الويب العام ، على افتراض أن هذه الميزة "
-"قيد التشغيل"
-=======
 msgid "Whether motions will appear on the public website, assuming that feature is turned on"
 msgstr "ما إذا كانت الاقتراحات ستظهر على موقع الويب العام ، على افتراض أن هذه الميزة قيد التشغيل"
->>>>>>> b4fb6dfe
 
 #: tournaments/models.py:359
 msgid "starts at"
@@ -474,26 +307,12 @@
 msgstr "جولات"
 
 #: tournaments/models.py:376
-<<<<<<< HEAD
-msgid ""
-"A round in the elimination stage must have its draw type set to \"Elimination"
-"\"."
-msgstr "جولة في مرحلة التراجع يجب أن تكون القرعة من نوع التراجع "
-
-#: tournaments/models.py:379
-msgid ""
-"A round in the preliminary stage cannot have its draw type set to "
-"\"Elimination\"."
-msgstr ""
-"جولة في المرحلة الأولية لا يمكن تعيين نوع القرعة الخاص بها من نوع التراجع"
-=======
 msgid "A round in the elimination stage must have its draw type set to \"Elimination\"."
 msgstr "جولة في مرحلة التراجع يجب أن تكون القرعة من نوع التراجع "
 
 #: tournaments/models.py:379
 msgid "A round in the preliminary stage cannot have its draw type set to \"Elimination\"."
 msgstr "جولة في المرحلة الأولية لا يمكن تعيين نوع القرعة الخاص بها من نوع التراجع"
->>>>>>> b4fb6dfe
 
 #: tournaments/models.py:384
 msgid "Elimination rounds must have a break category."
@@ -560,39 +379,15 @@
 
 #: tournaments/templates/create_tournament.html:15
 #, python-format
-<<<<<<< HEAD
-msgid ""
-"Tabbycat is free to use for non-profit and non-fundraising tournaments "
-"(although donations are encouraged). If your tournament is run for profit or "
-"for fundraising, please note that there is a <a href=\"%(donations_url)s"
-"\">required payment</a>. For more details, see the <a href=\"http://tabbycat."
-"readthedocs.io/en/stable/about/licence.html\"> Tabbycat licence agreement</"
-"a>."
-msgstr ""
-"Tabbycat نظام مجاني للاستخدام في المسابقات الغير ربحية وغير الممولة (على "
-"الرغم من تشجيع التبرعات). إذا تم تشغيل بطولتك للربح أو لجمع التبرعات ، يرجى "
-"ملاحظة أن هناك <a href=\"%(donations_url)s\">طلب شراء  </a> لمزيد من "
-"التفاصيل ، راجع <a href=\"http://tabbycat.readthedocs.io/en/stable/about/"
-"licence.html\">اتفاقية ترخيص .</a>"
-=======
 msgid "Tabbycat is free to use for non-profit and non-fundraising tournaments (although donations are encouraged). If your tournament is run for profit or for fundraising, please note that there is a <a href=\"%(donations_url)s\">required payment</a>. For more details, see the <a href=\"http://tabbycat.readthedocs.io/en/stable/about/licence.html\"> Tabbycat licence agreement</a>."
 msgstr "Tabbycat نظام مجاني للاستخدام في المسابقات الغير ربحية وغير الممولة (على الرغم من تشجيع التبرعات). إذا تم تشغيل بطولتك للربح أو لجمع التبرعات ، يرجى ملاحظة أن هناك <a href=\"%(donations_url)s\">طلب شراء  </a> لمزيد من التفاصيل ، راجع <a href=\"http://tabbycat.readthedocs.io/en/stable/about/licence.html\">اتفاقية ترخيص .</a>"
->>>>>>> b4fb6dfe
 
 #: tournaments/templates/create_tournament.html:27
 msgid "Just trying out Tabbycat?"
 msgstr "هل تريد الخروج من Tabbycat؟"
 
 #: tournaments/templates/create_tournament.html:28
-<<<<<<< HEAD
-msgid ""
-"If you're learning or playing around with Tabbycat, it's easiest to create a "
-"demo tournament that is prepopulated with a fake (but typical) set of teams, "
-"adjudicators, venues, and the like. You can then delete this demo tournament "
-"later on, or deploy a new instance for your real tournament."
-=======
 msgid "If you're learning or playing around with Tabbycat, it's easiest to create a demo tournament that is prepopulated with a fake (but typical) set of teams, adjudicators, venues, and the like. You can then delete this demo tournament later on, or deploy a new instance for your real tournament."
->>>>>>> b4fb6dfe
 msgstr ""
 
 #: tournaments/templates/create_tournament.html:42
@@ -601,17 +396,8 @@
 msgstr ""
 
 #: tournaments/templates/create_tournament.html:49
-<<<<<<< HEAD
-msgid ""
-"You already have a tournament set up using this data set. Reloading the data "
-"will delete <strong>all data</strong> from that tourament."
-msgstr ""
-"لديك بالفعل دورة تم إعدادها باستخدام مجموعة البيانات هذه. سيؤدي إعادة تحميل "
-"البيانات إلى حذف <strong>كل البيانات </strong>في هذه البطولة"
-=======
 msgid "You already have a tournament set up using this data set. Reloading the data will delete <strong>all data</strong> from that tourament."
 msgstr "لديك بالفعل دورة تم إعدادها باستخدام مجموعة البيانات هذه. سيؤدي إعادة تحميل البيانات إلى حذف <strong>كل البيانات </strong>في هذه البطولة"
->>>>>>> b4fb6dfe
 
 #: tournaments/templates/create_tournament.html:69
 msgid "Create Tournament"
@@ -632,57 +418,6 @@
 msgstr "Tabbycat هو جهد التطوع. منذ عام 2012 ، قضى مشرفوها آلاف الساعات في العمل عليها."
 
 #: tournaments/templates/donations.html:17
-<<<<<<< HEAD
-msgid ""
-"Donating to Tabbycat helps the maintainers to meet recurring costs and "
-"justify our ongoing contributions in responding to support enquiries, "
-"keeping the software up to date, fixing bugs, and developing new features."
-msgstr ""
-"يساعد التبرع لـ Tabbycat المشرفين على تلبية التكاليف المتكررة وتبرير "
-"مساهماتنا المستمرة في الرد على استفسارات الدعم ، والحفاظ على تحديث "
-"البرنامج ، وإصلاح الأخطاء ، وتطوير ميزات جديدة."
-
-#: tournaments/templates/donations.html:24
-msgid ""
-"We suggest that tournaments budget for a donation of A$1 (Australian dollar) "
-"per team. For tournaments run for fundraising or for profit, whether partly "
-"or solely, this payment is <strong>required</strong> and your licence to use "
-"Tabbycat is conditional upon it. General donations from individuals or "
-"organisations are of course also much appreciated."
-msgstr ""
-"نقترح أن تكون ميزانية المسابقات للتبرع بـ 1 دولار أسترالي (دولار أسترالي) "
-"لكل فريق. بالنسبة للبطولات التي يتم تشغيلها لجمع التبرعات أو للربح ، سواء "
-"بشكل جزئي أو فردي ، يتم استرداد هذا المبلغ<strong>ورخصتك </strong>لاستخدام "
-"Tabbycat مشروطة به. التبرعات العامة من الأفراد أو المنظمات بالطبع هي أيضا "
-"محل تقدير كبير."
-
-#: tournaments/templates/donations.html:34
-#, python-format
-msgid ""
-"Our suggested donation from %(tournament)s, based on its size, is <strong>A$"
-"%(nteams)s</strong>. The easiest way to donate is <a href=\"http://PayPal.Me/"
-"tabbycatproject/%(nteams)saud\">via Paypal</a>, but please don’t hesitate to "
-"<a href=\"http://tabbycat.readthedocs.io/en/stable/about/support.html#email"
-"\">email us</a> if other methods would work better for you. Also, feel free "
-"to get in touch if you require an invoice or receipt for the payment."
-msgstr ""
-"إن تبرعنا المقترح من %(tournament)s ، بناءً على حجمه ، هو 1 دولار "
-"%(nteams)s  . أسهل طريقة للتبرع هي <a href=\"http://PayPal.Me/"
-"tabbycatproject/%(nteams)saud\"> via Paypal </a>، ولكن من فضلك لا تتردد في "
-"<a href=\"http://tabbycat.readthedocs.io/en/stable/about/support.html#email"
-"\">الاتصال بنا </a> إذا كانت الطرق الأخرى ستعمل بشكل أفضل لك. أيضا ، لا "
-"تتردد في الاتصال إذا كنت تحتاج إلى فاتورة أو إيصال الدفع."
-
-#: tournaments/templates/donations.html:46
-msgid ""
-"The easiest way to donate is <a href=\"http://PayPal.Me/tabbycatproject/0aud"
-"\">via Paypal</a>. Please <a href=\"http://tabbycat.readthedocs.io/en/stable/"
-"about/support.html\">contact us</a> if you require other options."
-msgstr ""
-"أسهل طريقة للتبرع هي<a href=\"http://PayPal.Me/tabbycatproject/0aud\"> via "
-"Paypal </a>، يرجى  <a href=\"http://tabbycat.readthedocs.io/en/stable/about/"
-"support.html\">الاتصال بنا </a> إذا كنت تحتاج إلى خيارات أخرى.ولكن من فضلك."
-=======
 msgid "Donating to Tabbycat helps the maintainers to meet recurring costs and justify our ongoing contributions in responding to support enquiries, keeping the software up to date, fixing bugs, and developing new features."
 msgstr "يساعد التبرع لـ Tabbycat المشرفين على تلبية التكاليف المتكررة وتبرير مساهماتنا المستمرة في الرد على استفسارات الدعم ، والحفاظ على تحديث البرنامج ، وإصلاح الأخطاء ، وتطوير ميزات جديدة."
 
@@ -698,7 +433,6 @@
 #: tournaments/templates/donations.html:46
 msgid "The easiest way to donate is <a href=\"http://PayPal.Me/tabbycatproject/0aud\">via Paypal</a>. Please <a href=\"http://tabbycat.readthedocs.io/en/stable/about/support.html\">contact us</a> if you require other options."
 msgstr "أسهل طريقة للتبرع هي<a href=\"http://PayPal.Me/tabbycatproject/0aud\"> via Paypal </a>، يرجى  <a href=\"http://tabbycat.readthedocs.io/en/stable/about/support.html\">الاتصال بنا </a> إذا كنت تحتاج إلى خيارات أخرى.ولكن من فضلك."
->>>>>>> b4fb6dfe
 
 #: tournaments/templates/fix_debate_teams.html:6
 msgid "Debate Team Missing"
@@ -709,13 +443,7 @@
 msgstr "يتطلب Tabbycat دائما ، في كل المناظرة ، تعيين واحد وفريق واحد فقط لكل جانب. عندما لا يكون هذا هو الحال ، يحدث هذا الخطأ. عادة ، هذا هو نتيجة المناظرات التي تم تحريرها يدويا."
 
 #: tournaments/templates/fix_debate_teams.html:24
-<<<<<<< HEAD
-msgid ""
-"A list of offending debates is presented below. To fix them, you'll need to "
-"do the following:"
-=======
 msgid "A list of offending debates is presented below. To fix them, you'll need to do the following:"
->>>>>>> b4fb6dfe
 msgstr "فيما يلي قائمة بالمناظرات المسيئة. لإصلاحها ، ستحتاج إلى إجراء ما يلي:"
 
 #. Translators: This is in a list of instructions.
@@ -725,20 +453,8 @@
 
 #. Translators: This is in a list of instructions.
 #: tournaments/templates/fix_debate_teams.html:39
-<<<<<<< HEAD
-msgid ""
-"Ensure that every <strong>side</strong> that should be present in the debate "
-"is present and has a <strong>team</strong> assigned. If a team is missing, "
-"find an empty row and use the magnifying glass to select a team. Then set "
-"the new team's <strong>side</strong> accordingly."
-msgstr ""
-"تأكد من أن كل <strong>جانب </strong>  يجب أن يكون موجود في المناظرة وأن يكون "
-"له <strong> فريق </strong> معين.  إذا كان هناك فريق مفقود، يجب العثور على صف "
-"فارغ  وتعيين فريق جديد و <strong>جانب</strong> له مخصص وفقا لذلك."
-=======
 msgid "Ensure that every <strong>side</strong> that should be present in the debate is present and has a <strong>team</strong> assigned. If a team is missing, find an empty row and use the magnifying glass to select a team. Then set the new team's <strong>side</strong> accordingly."
 msgstr "تأكد من أن كل <strong>جانب </strong>  يجب أن يكون موجود في المناظرة وأن يكون له <strong> فريق </strong> معين.  إذا كان هناك فريق مفقود، يجب العثور على صف فارغ  وتعيين فريق جديد و <strong>جانب</strong> له مخصص وفقا لذلك."
->>>>>>> b4fb6dfe
 
 #. Translators: This is in a list of instructions.
 #: tournaments/templates/fix_debate_teams.html:48
@@ -756,17 +472,8 @@
 
 #: tournaments/templates/fix_debate_teams.html:68
 #, python-format
-<<<<<<< HEAD
-msgid ""
-"You can also see all the debates in the <a href=\"%(edit_debates_url)s\" "
-"target=\"_blank\">Debates section of the Edit Database Area</a>."
-msgstr ""
-"يمكنك عرض جميع المناظرات <a href=\"%(edit_debates_url)s\" target=\"_blank\"> "
-"في قسم المناظرات وتعديلها </a>"
-=======
 msgid "You can also see all the debates in the <a href=\"%(edit_debates_url)s\" target=\"_blank\">Debates section of the Edit Database Area</a>."
 msgstr "يمكنك عرض جميع المناظرات <a href=\"%(edit_debates_url)s\" target=\"_blank\"> في قسم المناظرات وتعديلها </a>"
->>>>>>> b4fb6dfe
 
 #: tournaments/templates/fix_debate_teams.html:82
 msgid "Debate ID"
@@ -854,15 +561,8 @@
 msgstr "قرعة %(round_name)s"
 
 #: tournaments/templates/public_tournament_index.html:101
-<<<<<<< HEAD
-#, fuzzy
-#| msgid "Set Current Round"
 msgid "Draws for Current Rounds"
-msgstr "الجولة الحالية "
-=======
-msgid "Draws for Current Rounds"
-msgstr ""
->>>>>>> b4fb6dfe
+msgstr ""
 
 #: tournaments/templates/public_tournament_index.html:106
 #, python-format
@@ -871,21 +571,12 @@
 
 #: tournaments/templates/public_tournament_index.html:110
 msgid "The draw for the next round has yet to be released"
-<<<<<<< HEAD
-msgstr ""
-
-#: tournaments/templates/public_tournament_index.html:117
-msgid "Check-Ins"
-msgstr ""
-
-=======
 msgstr ""
 
 #: tournaments/templates/public_tournament_index.html:117
 msgid "Check-Ins"
 msgstr "تسجيلات الدخول"
 
->>>>>>> b4fb6dfe
 #: tournaments/templates/public_tournament_index.html:123
 msgid "Results"
 msgstr "النتائج"
@@ -912,15 +603,8 @@
 msgstr "الحكام المتأهلون"
 
 #: tournaments/templates/public_tournament_index.html:169
-<<<<<<< HEAD
-#, fuzzy
-#| msgid "Diversity Overview"
-msgid "Diversity"
-msgstr "عرض التوزيع"
-=======
 msgid "Diversity"
 msgstr "تقسيمات"
->>>>>>> b4fb6dfe
 
 #: tournaments/templates/public_tournament_index.html:175
 msgid "Participants"
@@ -977,16 +661,9 @@
 msgstr ""
 
 #: tournaments/templates/round_complete_check.html:34
-<<<<<<< HEAD
-#, fuzzy, python-format
-#| msgid "Draw for %(round_name)s"
+#, python-format
 msgid "Mark %(round_name)s as Completed"
-msgstr "قرعة %(round_name)s"
-=======
-#, python-format
-msgid "Mark %(round_name)s as Completed"
-msgstr ""
->>>>>>> b4fb6dfe
+msgstr ""
 
 #: tournaments/templates/round_complete_check.html:41
 #, python-format
@@ -994,11 +671,9 @@
 msgstr ""
 
 #: tournaments/templates/round_complete_check.html:50
-<<<<<<< HEAD
-#, fuzzy, python-format
-#| msgid "Draw for %(round_name)s"
+#, python-format
 msgid "Go to %(round_name)s"
-msgstr "قرعة %(round_name)s"
+msgstr ""
 
 #: tournaments/templates/round_complete_check.html:62
 #, python-format
@@ -1006,39 +681,6 @@
 msgstr ""
 
 #: tournaments/templates/round_complete_check.html:67
-#, python-format
-msgid ""
-"The following prior round has not yet been completed: "
-"%(prior_rounds_not_completed)s. You should complete it before marking this "
-"round as completed."
-msgid_plural ""
-"The following prior rounds have not yet been completed: "
-"%(prior_rounds_not_completed)s. You should complete those before marking "
-"this round as completed."
-msgstr[0] ""
-msgstr[1] ""
-msgstr[2] ""
-msgstr[3] ""
-msgstr[4] ""
-msgstr[5] ""
-
-#: tournaments/templates/round_complete_check.html:77
-=======
-#, python-format
-msgid "Go to %(round_name)s"
-msgstr ""
-
-#: tournaments/templates/round_complete_check.html:62
->>>>>>> b4fb6dfe
-#, python-format
-msgid "%(round_name)s has already been marked as completed!"
-msgstr ""
-
-<<<<<<< HEAD
-#: tournaments/templates/round_complete_check.html:83
-=======
-#: tournaments/templates/round_complete_check.html:67
->>>>>>> b4fb6dfe
 #, python-format
 msgid "The following prior round has not yet been completed: %(prior_rounds_not_completed)s. You should complete it before marking this round as completed."
 msgid_plural "The following prior rounds have not yet been completed: %(prior_rounds_not_completed)s. You should complete those before marking this round as completed."
@@ -1049,25 +691,6 @@
 msgstr[4] ""
 msgstr[5] ""
 
-<<<<<<< HEAD
-#: tournaments/templates/round_complete_check.html:98
-#, python-format
-msgid ""
-"The \"show public results\" setting is on and this round is marked as a "
-"<strong>silent</strong> round, so results will <strong>not</strong> show on "
-"the public page when you mark it as completed. You can mark or unmark rounds "
-"as silent in the <a href=\"%(round_changelist_url)s\">Edit Database area</a>."
-msgstr ""
-
-#: tournaments/templates/round_complete_check.html:106
-#, python-format
-msgid ""
-"The \"show public results\" setting is on and this round is <strong>not</"
-"strong> marked as a silent round so the <strong>results <u>will</u> show on "
-"the public page</strong> when you mark it as completed. You can mark or "
-"unmark rounds as silent in the <a href=\"%(round_changelist_url)s\">Edit "
-"Database area</a>."
-=======
 #: tournaments/templates/round_complete_check.html:77
 #, python-format
 msgid "All ballots from %(round_name)s are confirmed. You should be good to go!"
@@ -1092,7 +715,6 @@
 #: tournaments/templates/round_complete_check.html:106
 #, python-format
 msgid "The \"show public results\" setting is on and this round is <strong>not</strong> marked as a silent round so the <strong>results <u>will</u> show on the public page</strong> when you mark it as completed. You can mark or unmark rounds as silent in the <a href=\"%(round_changelist_url)s\">Edit Database area</a>."
->>>>>>> b4fb6dfe
 msgstr ""
 
 #: tournaments/templates/set_current_round.html:5
@@ -1107,24 +729,6 @@
 
 #: tournaments/templates/set_current_round.html:33
 #, python-format
-<<<<<<< HEAD
-msgid ""
-"No round is currently set. In order for Tabbycat to work, please set the "
-"<strong>current round</strong> of the tournament <strong>"
-"%(tournament_name)s</strong>."
-msgstr ""
-"لا توجد جولة محددة حاليا. من أجل عمل Tabby Cat ، يرجى تعيين <strong>الجولة "
-"الحالية من البطولة </strong><strong>%(tournament_name)s</strong>"
-
-#: tournaments/templates/set_current_round.html:42
-#, python-format
-msgid ""
-"On this page, you can set the <strong>current round</strong> of the "
-"tournament <strong>%(tournament_name)s</strong>."
-msgstr ""
-"من هذه الصفحة يمكنك<strong> متابعة الجولة </strong><strong>"
-"%(tournament_name)s</strong>"
-=======
 msgid "No round is currently set. In order for Tabbycat to work, please set the <strong>current round</strong> of the tournament <strong>%(tournament_name)s</strong>."
 msgstr "لا توجد جولة محددة حاليا. من أجل عمل Tabby Cat ، يرجى تعيين <strong>الجولة الحالية من البطولة </strong><strong>%(tournament_name)s</strong>"
 
@@ -1132,7 +736,6 @@
 #, python-format
 msgid "On this page, you can set the <strong>current round</strong> of the tournament <strong>%(tournament_name)s</strong>."
 msgstr "من هذه الصفحة يمكنك<strong> متابعة الجولة </strong><strong>%(tournament_name)s</strong>"
->>>>>>> b4fb6dfe
 
 #: tournaments/templates/set_current_round.html:53
 #, python-format
@@ -1159,13 +762,7 @@
 msgstr "منطقة عامة لـ<strong>%(tn)s</strong>"
 
 #: tournaments/templates/site_index.html:51
-<<<<<<< HEAD
-msgid ""
-"It looks like there aren't any tournaments on this site. Would you like to "
-"create one?"
-=======
 msgid "It looks like there aren't any tournaments on this site. Would you like to create one?"
->>>>>>> b4fb6dfe
 msgstr "يبدو أنه لا تتوفر أي بطولة في هذا الموقع، هل تريد إنشاء واحده ؟ "
 
 #: tournaments/templates/site_index.html:59
@@ -1212,25 +809,8 @@
 
 #: tournaments/templates/tournament_index.html:8
 #, python-format
-<<<<<<< HEAD
-msgid ""
-"We hope you've enjoyed using Tabbycat for your tournament. We would "
-"appreciate if you would make a donation to the project in order to support "
-"its ongoing development and maintenance. For a tournament of this size, we "
-"suggest a donation of <strong>$%(amount)s</strong>. Note that if your "
-"tournament is run for profit, or for fundraising, making this payment is a "
-"mandatory condition of Tabbycat's software license. <a href=\"%(url)s"
-"\">Learn more about donating.</a>"
-msgstr ""
-"نأمل أن تكون قد استمتعت باستخدام Tabbycat للبطولة الخاصة بك. سنكون ممتنين "
-"إذا قمت بالتبرع للمشروع من أجل دعم التطوير والصيانة المستمرة. بالنسبة إلى "
-"دورة بهذا الحجم ، نقترح التبرع بـ<strong>%(amount)s</strong> لاحظ أنه إذا تم "
-"تشغيل دورتك للربح ، أو لجمع التبرعات ، فإن جعل هذا الدفع شرطًا إلزاميًا <a "
-"href=\"%(url)s\">لترخيص برنامج Tabbycat. تعرف على المزيد حول التبرع .</a>"
-=======
 msgid "We hope you've enjoyed using Tabbycat for your tournament. We would appreciate if you would make a donation to the project in order to support its ongoing development and maintenance. For a tournament of this size, we suggest a donation of <strong>$%(amount)s</strong>. Note that if your tournament is run for profit, or for fundraising, making this payment is a mandatory condition of Tabbycat's software license. <a href=\"%(url)s\">Learn more about donating.</a>"
 msgstr "نأمل أن تكون قد استمتعت باستخدام Tabbycat للبطولة الخاصة بك. سنكون ممتنين إذا قمت بالتبرع للمشروع من أجل دعم التطوير والصيانة المستمرة. بالنسبة إلى دورة بهذا الحجم ، نقترح التبرع بـ<strong>%(amount)s</strong> لاحظ أنه إذا تم تشغيل دورتك للربح ، أو لجمع التبرعات ، فإن جعل هذا الدفع شرطًا إلزاميًا <a href=\"%(url)s\">لترخيص برنامج Tabbycat. تعرف على المزيد حول التبرع .</a>"
->>>>>>> b4fb6dfe
 
 #: tournaments/templates/tournament_index.html:24
 msgid "Welcome to your new tournament!"
@@ -1243,20 +823,8 @@
 #. Translators: The documentation where the link goes to is in English; translations should mention this with "(in English)" after the link.
 #: tournaments/templates/tournament_index.html:33
 #, python-format
-<<<<<<< HEAD
-msgid ""
-"For more information, please consult our <a href=\"https://tabbycat."
-"readthedocs.io/en/%(readthedocs_version)s/use/importing-data.html\" class="
-"\"alert-link\" target=\"_blank\"> documentation on importing initial data</"
-"a>."
-msgstr ""
-"لمزيد من المعلومات ، يرجى الرجوع إلى وثائقنا 1 <a href=\"https://tabbycat."
-"readthedocs.io/en/%(readthedocs_version)s/use/importing-data.html\" class="
-"\"alert-link\" target=\"_blank\">عن استيراد البيانات الأولية</a>"
-=======
 msgid "For more information, please consult our <a href=\"https://tabbycat.readthedocs.io/en/%(readthedocs_version)s/use/importing-data.html\" class=\"alert-link\" target=\"_blank\"> documentation on importing initial data</a>."
 msgstr "لمزيد من المعلومات ، يرجى الرجوع إلى وثائقنا 1 <a href=\"https://tabbycat.readthedocs.io/en/%(readthedocs_version)s/use/importing-data.html\" class=\"alert-link\" target=\"_blank\">عن استيراد البيانات الأولية</a>"
->>>>>>> b4fb6dfe
 
 #: tournaments/templates/tournament_index.html:43
 msgid "Use the simple importer to add your initial data."
@@ -1513,37 +1081,15 @@
 
 #: tournaments/views.py:146
 #, python-format
-<<<<<<< HEAD
-msgid ""
-"%(round)s has been marked as completed. All rounds are now completed, so "
-"you're done with the tournament! Congratulations!"
-=======
 msgid "%(round)s has been marked as completed. All rounds are now completed, so you're done with the tournament! Congratulations!"
->>>>>>> b4fb6dfe
 msgstr ""
 
 #: tournaments/views.py:152
 #, python-format
-<<<<<<< HEAD
-msgid ""
-"%(round)s has been marked as completed. That's the last round in that "
-"sequence! Going back to the first round that hasn't been marked as completed."
+msgid "%(round)s has been marked as completed. That's the last round in that sequence! Going back to the first round that hasn't been marked as completed."
 msgstr ""
 
 #: tournaments/views.py:165
-#, fuzzy, python-format
-#| msgid ""
-#| "The current round has been advanced to %(round)s. You've made it to the "
-#| "end of the preliminary rounds! Congratulations! The next step is to "
-#| "generate the break."
-msgid ""
-"%(round)s has been marked as completed. You've made it to the end of the "
-"preliminary rounds! Congratulations! The next step is to generate the break."
-=======
-msgid "%(round)s has been marked as completed. That's the last round in that sequence! Going back to the first round that hasn't been marked as completed."
-msgstr ""
-
-#: tournaments/views.py:165
 #, python-format
 msgid "%(round)s has been marked as completed. You've made it to the end of the preliminary rounds! Congratulations! The next step is to generate the break."
 msgstr ""
@@ -1551,36 +1097,15 @@
 #: tournaments/views.py:171
 #, python-format
 msgid "%(round)s has been marked as completed. That was the last preliminary round, but one or more preliminary rounds are still not completed. Going back to the first incomplete preliminary round."
->>>>>>> b4fb6dfe
 msgstr ""
 "تم تقديم الجولة الحالية إلى %(round)s  لقد وصلت إلى نهاية الجولات التمهيدية! "
 "تهانينا! الخطوة التالية هي للمتأهلين."
 
-<<<<<<< HEAD
-#: tournaments/views.py:171
-#, python-format
-msgid ""
-"%(round)s has been marked as completed. That was the last preliminary round, "
-"but one or more preliminary rounds are still not completed. Going back to "
-"the first incomplete preliminary round."
-msgstr ""
-
 #: tournaments/views.py:179
-#, fuzzy, python-format
-#| msgid ""
-#| "The current round has been advanced to %(round)s. Woohoo! Keep it up!"
-msgid ""
-"%(this_round)s has been marked as completed. Moving on to %(next_round)s! "
-"Woohoo! Keep it up!"
-msgstr "لقد تقدمت في الجولة %(round)s ، مبروك !"
-
-=======
-#: tournaments/views.py:179
 #, python-format
 msgid "%(this_round)s has been marked as completed. Moving on to %(next_round)s! Woohoo! Keep it up!"
 msgstr ""
 
->>>>>>> b4fb6dfe
 #: tournaments/views.py:231
 msgid "8-team generic dataset"
 msgstr ""
@@ -1592,33 +1117,3 @@
 #: tournaments/views.py:233
 msgid "88-team BP dataset"
 msgstr ""
-<<<<<<< HEAD
-
-#~ msgid "current round"
-#~ msgstr "الجولة الحالية "
-
-#~ msgid ""
-#~ "Must be set for the tournament to start! (Set after rounds are inputted)"
-#~ msgstr "يجب أن تكون جاهزة لبدء البطولة! (تعيين بعد بداية الجولة )"
-
-#~ msgid ""
-#~ "Looking for the welcome message? That's been moved to the tournament "
-#~ "configuration, under <a href=\"%(features_url)s\">Public Features</a>."
-#~ msgstr ""
-#~ "هل تبحث عن رسالة الترحيب؟ \n"
-#~ "تم نقل ذلك إلى إنشاء البطولة، تحت خانة <a href=\"%(features_url)s\"> "
-#~ "مميزات عامة </a>"
-
-#~ msgid ""
-#~ "Looking for the welcome message? That's moved to the tournament "
-#~ "configuration, under Public Features."
-#~ msgstr ""
-#~ "هل تبحث عن رسالة الترحيب؟ \n"
-#~ "تم نقل ذلك إلى إننشاء البطولة، تحت خانة مميزات عامة "
-
-#~ msgid ""
-#~ "Whoops! Could not advance round, because there's no round after this "
-#~ "round!"
-#~ msgstr "لا يمكنك المتابعة ، لأنه لا يوجد أي جولة بعد هذه الجولة "
-=======
->>>>>>> b4fb6dfe
