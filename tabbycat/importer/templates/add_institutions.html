--- conflicted
+++ resolved
@@ -7,13 +7,7 @@
 
 {% block content %}
 
-<<<<<<< HEAD
-<div class="alert alert-info" id="">
-=======
 <div class="alert alert-info">
-  <p>Copy and paste an institutions list into the text box below, with one institution per line, using the format of:<br><br>
-    <strong>Full Name, Short Nickname</strong><br><br>For example: </p>
->>>>>>> e0060f11
   <p>
     Paste a list of institutions with one institution per line and following the format of:
     <em>Full Name,Nickname</em>. For example:<br><br>
