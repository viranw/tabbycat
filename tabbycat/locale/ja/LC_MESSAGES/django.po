<<<<<<< HEAD
# Tabbycat translations, base directory
# Copyright (C) 2018 Tabbycat developers and translators
# This file is distributed under the same license as the Tabbycat package.
# Chuan-Zheng Lee <czlee@stanford.edu>, 2018
#
#, fuzzy
=======
>>>>>>> b4fb6dfe
msgid ""
msgstr ""
"Project-Id-Version: tabbycat\n"
"Report-Msgid-Bugs-To: \n"
"POT-Creation-Date: 2019-07-21 05:14-0700\n"
<<<<<<< HEAD
"PO-Revision-Date: YEAR-MO-DA HO:MI+ZONE\n"
"Last-Translator: Subaru Arakane <zettaileido@gmail.com>, 2018\n"
"Language-Team: Japanese (https://www.transifex.com/tabbycat-jp/teams/86216/"
"ja/)\n"
"Language: ja\n"
=======
"PO-Revision-Date: 2019-07-21 12:19\n"
"Last-Translator: philip_tc\n"
"Language-Team: Japanese\n"
"Language: ja_JP\n"
>>>>>>> b4fb6dfe
"MIME-Version: 1.0\n"
"Content-Type: text/plain; charset=UTF-8\n"
"Content-Transfer-Encoding: 8bit\n"
"Plural-Forms: nplurals=1; plural=0;\n"
"X-Generator: crowdin.com\n"
"X-Crowdin-Project: tabbycat\n"
"X-Crowdin-Language: ja\n"
"X-Crowdin-File: /develop/tabbycat/locale/en/LC_MESSAGES/django.po\n"

#: checkins/apps.py:7 templates/nav/admin_nav.html:126
#: templates/nav/assistant_nav.html:38 templates/nav/public_nav.html:98
msgid "Check-Ins"
msgstr "チェックイン"

#: checkins/consumers.py:73
msgid "Sent checkin identifier doesn't exist"
msgstr ""

#: checkins/consumers.py:74 checkins/consumers.py:79
msgid "Checkins"
msgstr ""

#: checkins/consumers.py:78
msgid "No checkin identifiers exist for sent barcodes"
msgstr ""

#: checkins/models.py:29
<<<<<<< HEAD
#, fuzzy
#| msgid "The barcode must contain between 4 and 20 digits."
msgid "The barcode must contain exactly six digits."
msgstr "バーコードは4桁から20桁でなければなりません。"
=======
msgid "The barcode must contain exactly six digits."
msgstr ""
>>>>>>> b4fb6dfe

#: checkins/models.py:32
msgid "barcode"
msgstr "バーコード"

#: checkins/models.py:37
msgid "<Not the child instance>"
msgstr ""

#: checkins/models.py:41
#, python-format
msgid "%(classname)s %(barcode)s"
msgstr ""

#: checkins/models.py:52
msgid "person"
msgstr "人"

#: checkins/models.py:55
msgid "person identifier"
msgstr "個人の識別子"

#: checkins/models.py:56
msgid "person identifiers"
msgstr "個人の識別子"

#: checkins/models.py:64
msgid "debate"
msgstr "ディベート"

#: checkins/models.py:67
msgid "debate identifier"
msgstr "ディベートの識別コード"

#: checkins/models.py:68
msgid "debate identifiers"
msgstr "ディベートの識別コード"

#: checkins/models.py:79
msgid "venue identifier"
msgstr "ラウンド部屋の識別コード"

#: checkins/models.py:80
msgid "venue identifiers"
msgstr "ラウンド部屋の識別コード"

#: checkins/models.py:87
msgid "identifier"
msgstr "識別コード"

#: checkins/models.py:90
msgid "check-in time"
msgstr "チェックイン時間"

#: checkins/models.py:92
msgid "tournament"
msgstr "大会"

#: checkins/models.py:95
msgid "check-in event"
msgstr ""

#: checkins/models.py:96
msgid "check-in events"
msgstr ""

#: checkins/templates/checkin_ids.html:18
msgid "With identifiers"
msgstr ""

#: checkins/templates/checkin_ids.html:30
msgid "View as barcodes"
msgstr ""

#: checkins/templates/checkin_ids.html:36
msgid "Generate missing identifiers"
msgstr "欠けている識別コードを作成する"

#: checkins/templates/checkin_ids.html:38
msgid "Generate all identifiers"
msgstr "すべての識別コードを作成する"

#: checkins/templates/checkin_ids.html:49
msgid "There are no identifiers available to view. An admin will need to generate them."
msgstr "表示すべき識別コードがありません。\n"
"管理者が作成する必要があります。"

#: checkins/templates/checkin_printables.html:10
<<<<<<< HEAD
msgid ""
"Each of the barcodes below is also an image file that can be download "
"individually. If you want to download them all at once try using a 'bulk "
"downloader' extension/plugin for your browser, such as <a href=\"https://"
"chrome.google.com/webstore/detail/svg-export/"
"naeaaedieihlkmdajjefioajbbdbdjgp?hl=en-GB\">this one (for Chrome)</a>. To "
"download them as a list you can go to Check-Ins section of the Edit Database "
"area and copy/paste from the relevant table."
msgstr ""

#: checkins/templates/checkin_printables.html:15
msgid ""
"You can use Ctrl+P for printing or saving the barcodes PDF. Be sure to set "
"the appropriate <strong>page orientation</strong>, to turn off "
"<strong>headers/footers</strong> and turn on <strong>background graphics</"
"strong>. Works best in Chrome."
msgstr ""

#: checkins/templates/checkin_scan.html:18
msgid ""
"To scan an identifier type the number below (it will auto-submit). You can "
"also use a barcode scanner (configured to work as a keyboard) or scan from a "
"webcam or phone camera using the button below."
msgstr ""

#: checkins/utils.py:81
#, fuzzy, python-format
#| msgid "Not checked-in; no barcode assigned"
msgid "Not checked in (barcode %(barcode)s)"
msgstr "チェックインされいません、バーコードが割り当てられていません"

#: checkins/utils.py:85
#, fuzzy
#| msgid "Not checked-in; no barcode assigned"
msgid "Not checked in; no barcode assigned"
msgstr "チェックインされいません、バーコードが割り当てられていません"

#: checkins/utils.py:92
#, fuzzy, python-format
#| msgid "Checked-in at %(time)s"
msgid "checked in at %(time)s"
msgstr "%(time)sにチェックイン済"

#: checkins/utils.py:104
#, fuzzy, python-format
#| msgid "Checked-in at %(time)s"
msgid "%(speaker)s checked in at %(time)s."
msgstr "%(time)sにチェックイン済"
=======
msgid "Each of the barcodes below is also an image file that can be download individually. If you want to download them all at once try using a 'bulk downloader' extension/plugin for your browser, such as <a href=\"https://chrome.google.com/webstore/detail/svg-export/naeaaedieihlkmdajjefioajbbdbdjgp?hl=en-GB\">this one (for Chrome)</a>. To download them as a list you can go to Check-Ins section of the Edit Database area and copy/paste from the relevant table."
msgstr ""

#: checkins/templates/checkin_printables.html:15
msgid "You can use Ctrl+P for printing or saving the barcodes PDF. Be sure to set the appropriate <strong>page orientation</strong>, to turn off <strong>headers/footers</strong> and turn on <strong>background graphics</strong>. Works best in Chrome."
msgstr ""

#: checkins/templates/checkin_scan.html:18
msgid "To scan an identifier type the number below (it will auto-submit). You can also use a barcode scanner (configured to work as a keyboard) or scan from a webcam or phone camera using the button below."
msgstr ""

#: checkins/utils.py:81
#, python-format
msgid "Not checked in (barcode %(barcode)s)"
msgstr ""

#: checkins/utils.py:85
msgid "Not checked in; no barcode assigned"
msgstr ""

#: checkins/utils.py:92
#, python-format
msgid "checked in at %(time)s"
msgstr ""

#: checkins/utils.py:104
#, python-format
msgid "%(speaker)s checked in at %(time)s."
msgstr ""
>>>>>>> b4fb6dfe

#: checkins/utils.py:106
#, python-format
msgid "%(speaker)s is missing."
msgstr ""

#: checkins/views.py:27 templates/nav/admin_nav.html:137
#: templates/nav/assistant_nav.html:42
msgid "Scan Identifiers"
msgstr ""

#: checkins/views.py:60
msgid "People's Check-In Statuses"
msgstr ""

#: checkins/views.py:115
msgid "Venue's Check-In Statuses"
msgstr ""

#: checkins/views.py:164 templates/nav/admin_nav.html:133
msgid "Make Identifiers"
msgstr ""

#: checkins/views.py:171 templates/nav/admin_nav.html:224
msgid "Speakers"
msgstr "スピーカー"

#: checkins/views.py:176 templates/nav/admin_nav.html:272
#: templates/nav/public_nav.html:138
msgid "Adjudicators"
msgstr "ジャッジ"

#: checkins/views.py:181
msgid "Venues"
msgstr "ラウンド部屋"

#: checkins/views.py:222
#, python-format
msgid "Generated identifiers for %s"
msgstr "%sの識別コード"

#: checkins/views.py:229
msgid "Identifiers"
msgstr "識別コード"

#: checkins/views.py:265
<<<<<<< HEAD
msgid ""
"Could not check you in as you do not have an identifying code — your tab "
"director may need to make you an identifier."
=======
msgid "Could not check you in as you do not have an identifying code — your tab director may need to make you an identifier."
>>>>>>> b4fb6dfe
msgstr ""

#: checkins/views.py:272
msgid "You have revoked your check-in."
msgstr ""

#: checkins/views.py:274
msgid "Whoops! Looks like your check-in was already revoked."
msgstr ""

#: checkins/views.py:277
msgid "Whoops! Looks like you're already checked in."
msgstr ""

#: checkins/views.py:279
msgid "You are now checked in."
msgstr ""

#: divisions/templates/division_allocations.html:5
#: divisions/templates/division_allocations.html:6
msgid "Allocate Divisions"
msgstr ""

#: divisions/templates/division_allocations.html:24
msgid "Preference:"
msgstr ""

#: divisions/templates/division_allocations.html:26
msgctxt "1 or 2"
msgid "1/2"
msgstr ""

#: divisions/templates/division_allocations.html:27
msgctxt "3 or 4"
msgid "3/4"
msgstr ""

#: divisions/templates/division_allocations.html:28
msgctxt "5 or higher"
msgid "5+"
msgstr ""

#: divisions/templates/division_allocations.html:29
msgctxt "Not applicable"
msgid "NA"
msgstr ""

#: divisions/templates/division_allocations.html:39
msgid "Add New Division"
msgstr ""

#: divisions/templates/public_divisions.html:4
#: divisions/templates/public_divisions.html:5
msgid "All Divisions"
msgstr ""

#: divisions/templates/public_divisions.html:12
#, python-format
msgid "At %(venue_category_name)s"
msgstr ""

#: divisions/templates/public_divisions.html:20
#, python-format
msgid "Division %(div)s"
msgstr ""

#: settings/core.py:48
msgid "Arabic"
msgstr "アラビア語"

#: settings/core.py:49
msgid "English"
msgstr "英語"

#: settings/core.py:50
msgid "Spanish"
msgstr "スペイン語"

#: settings/core.py:51
msgid "French"
msgstr "フランス語"

#: settings/core.py:52
msgid "Japanese"
msgstr ""

#: settings/core.py:53
msgid "Portuguese"
msgstr ""

#: templates/admin/delete_protected_message.html:4
msgid "You need to delete the above objects first."
msgstr "まず上記のものを削除しないといけません。"

#: templates/admin/style_guide.html:30
<<<<<<< HEAD
msgid ""
"This style of info card announces critical information. <a href=\"\">Link</"
"a>."
=======
msgid "This style of info card announces critical information. <a href=\"\">Link</a>."
>>>>>>> b4fb6dfe
msgstr ""

#: templates/admin/style_guide.html:33
msgid "This style of info card announces general <a href=\"\">information</a>."
msgstr ""

#: templates/admin/style_guide.html:160
msgctxt "page title"
msgid "Form Title"
msgstr ""

#: templates/admin/style_guide.html:161
msgid "Sub Title Title"
msgstr ""

#: templates/admin/style_guide.html:197 templates/registration/login.html:61
msgctxt "button"
msgid "Log In"
msgstr "ログイン"

#: templates/admin/style_guide.html:198 templates/registration/login.html:62
msgctxt "button"
msgid "I forgot my password"
msgstr "自分のパスワード忘れちゃった"

#: templates/base.html:10
msgid "Tabbycat"
msgstr ""

#: templates/base.html:13
#, python-format
msgid "The tab for %(tournament_name)s runs on Tabbycat, an open-source tab system for a variety of parliamentary debating formats"
msgstr ""

#: templates/base.html:17
msgid "This tab runs on Tabbycat, an open-source tab system for a variety of parliamentary debating formats"
msgstr ""

#: templates/components/form-errors.html:4
msgid "Whoops! There was an error with one or more fields."
msgstr ""

#: templates/components/formset.html:23
msgid "Save and Add More"
msgstr "保存し、さらに追加する"

#: templates/errors/assistant_403.html:4 templates/errors/assistant_403.html:6
#: templates/errors/public_403.html:4 templates/errors/public_403.html:6
msgid "Permission Denied (403)"
msgstr "アクセス権限がなし（403）"

#: templates/errors/assistant_403.html:13
#, python-format
<<<<<<< HEAD
msgid ""
"This assistant page isn't enabled for this tournament. <a href=\"%(url)s"
"\">Back to the assistant home page.</a>"
msgstr ""

#: templates/errors/public_403.html:14
#, python-format
msgid ""
"Whoops! This page isn't enabled for this tournament. <a href=\"%(url)s"
"\">Back to the tournament home page.</a>"
msgstr ""

#: templates/errors/public_403.html:20
#, python-format
msgid ""
"Whoops! This page isn't enabled for this tournament. <a href=\"%(url)s"
"\">Back to the home page.</a>"
=======
msgid "This assistant page isn't enabled for this tournament. <a href=\"%(url)s\">Back to the assistant home page.</a>"
msgstr ""

#: templates/errors/public_403.html:14
#, python-format
msgid "Whoops! This page isn't enabled for this tournament. <a href=\"%(url)s\">Back to the tournament home page.</a>"
msgstr ""

#: templates/errors/public_403.html:20
#, python-format
msgid "Whoops! This page isn't enabled for this tournament. <a href=\"%(url)s\">Back to the home page.</a>"
>>>>>>> b4fb6dfe
msgstr ""

#: templates/footer.html:14
#, python-format
msgid "%(tournament)s runs on Tabbycat %(tabbycat_version)s (%(tabbycat_codename)s)"
msgstr ""

#: templates/footer.html:16
#, python-format
msgid "This site runs on Tabbycat %(tabbycat_version)s (%(tabbycat_codename)s)"
msgstr ""

#: templates/footer.html:20
msgid "Tabbycat is an open-source project developed by volunteers, and is free to use for tabbing non-profit, non-fundraising tournaments."
msgstr ""

#: templates/footer.html:24
#, python-format
<<<<<<< HEAD
msgid ""
"For a tournament of this size, we suggest a donation of <strong>$%(amount)s</"
"strong>."
=======
msgid "For a tournament of this size, we suggest a donation of <strong>$%(amount)s</strong>."
>>>>>>> b4fb6dfe
msgstr ""

#: templates/footer.html:28
msgid "Learn more about donating."
msgstr ""

#: templates/footer.html:32
#, python-format
msgid "<a href=\"%(donations_link)s\">Donations to Tabbycat from individuals or organisations</a> are much appreciated."
msgstr ""

#: templates/footer.html:40
msgid "Still timing debates with the stopwatch app?"
msgstr ""

#: templates/footer.html:42
#, python-format
<<<<<<< HEAD
msgid ""
"Using an app designed for debate timekeeping makes speaking and adjudicating "
"easier! Check out <a href=\"https://itunes.apple.com/app/apple-store/"
"id1156065589?pt=814172&ct=Tabbycat%%20Installs&mt=8\">Timekept</a> (iPhone/"
"iPad) or <a href=\"https://play.google.com/store/apps/details?id=net.czlee."
"debatekeeper&referrer=utm_source%%3Dtabbycat%%26utm_medium%%3Dfooter"
"\">Debatekeeper</a> (Android)."
=======
msgid "Using an app designed for debate timekeeping makes speaking and adjudicating easier! Check out <a href=\"https://itunes.apple.com/app/apple-store/id1156065589?pt=814172&ct=Tabbycat%%20Installs&mt=8\">Timekept</a> (iPhone/iPad) or <a href=\"https://play.google.com/store/apps/details?id=net.czlee.debatekeeper&referrer=utm_source%%3Dtabbycat%%26utm_medium%%3Dfooter\">Debatekeeper</a> (Android)."
>>>>>>> b4fb6dfe
msgstr ""

#: templates/footer.html:51
msgid "Need ballots?"
msgstr "バロットが必要？"

#: templates/footer.html:53
<<<<<<< HEAD
msgid ""
"You can <a href=\"https://tabbycatdebate.github.io/debate-ballots/\" rel="
"\"noreferrer\" target=\"_blank\"> customise and print</a> great ballots from "
"your browser."
=======
msgid "You can <a href=\"https://tabbycatdebate.github.io/debate-ballots/\" rel=\"noreferrer\" target=\"_blank\"> customise and print</a> great ballots from your browser."
>>>>>>> b4fb6dfe
msgstr ""

#: templates/footer.html:72
msgid "GitHub"
msgstr ""

#: templates/footer.html:78
msgid "Documentation"
msgstr ""

#: templates/footer.html:84
msgid "Support"
msgstr "サポート"

#: templates/footer.html:90
msgid "Facebook"
msgstr ""

#: templates/footer.html:96
msgid "Set Up A Copy"
msgstr ""

#: templates/footer.html:110
msgid "Change Language"
msgstr "言語設定"

#: templates/footer.html:128
msgid "Use this language"
msgstr "この言語を利用する"

#: templates/nav/admin_nav.html:9 templates/nav/top_nav_base.html:6
msgid "Tabbycat Logo"
msgstr ""

#: templates/nav/admin_nav.html:39
msgid "Admin Area"
msgstr ""

#: templates/nav/admin_nav.html:43
msgid "Assistant Area"
msgstr ""

#: templates/nav/admin_nav.html:47
msgid "Public Area"
msgstr ""

#: templates/nav/admin_nav.html:57 templates/nav/admin_nav.html:159
#: templates/nav/admin_nav.html:199 templates/nav/admin_nav.html:264
msgid "Overview"
msgstr "概要"

#: templates/nav/admin_nav.html:64
msgid "Setup"
msgstr ""

#: templates/nav/admin_nav.html:71
msgid "Configuration"
msgstr ""

#: templates/nav/admin_nav.html:74
msgid "Import Data"
msgstr "データ入力"

#: templates/nav/admin_nav.html:78 templates/nav/assistant_nav.html:18
#: templates/nav/public_nav.html:173
msgid "Participants"
msgstr "参加者"

#: templates/nav/admin_nav.html:82
msgid "Private URLs"
msgstr ""

#: templates/nav/admin_nav.html:86
<<<<<<< HEAD
#, fuzzy
#| msgid "E-mail address"
msgid "Emails"
msgstr "メールアドレス"
=======
msgid "Emails"
msgstr ""
>>>>>>> b4fb6dfe

#: templates/nav/admin_nav.html:90
msgid "Preformed Panels"
msgstr ""

#: templates/nav/admin_nav.html:94
msgid "Edit Database"
msgstr "データ管理"

#: templates/nav/admin_nav.html:104 templates/nav/public_nav.html:158
msgid "Sides"
msgstr "サイド"

#: templates/nav/admin_nav.html:116 templates/nav/admin_nav.html:217
#: templates/nav/public_nav.html:148
msgid "Divisions"
msgstr ""

#: templates/nav/admin_nav.html:141 templates/nav/assistant_nav.html:48
msgid "People's Status"
msgstr "人の状況"

#: templates/nav/admin_nav.html:145
msgid "Rooms' Status"
msgstr "部屋の状況"

#: templates/nav/admin_nav.html:153
msgid "Feedback"
msgstr "フィードバック"

#: templates/nav/admin_nav.html:162
msgid "Latest"
msgstr "最新"

#: templates/nav/admin_nav.html:165
<<<<<<< HEAD
#, fuzzy
#| msgid "Import Data"
msgid "Important"
msgstr "データ入力"

#: templates/nav/admin_nav.html:168
msgid "Comments"
msgstr ""
=======
msgid "Important"
msgstr ""

#: templates/nav/admin_nav.html:168
msgid "Comments"
msgstr "コメント"
>>>>>>> b4fb6dfe

#: templates/nav/admin_nav.html:171
msgid "Find by Source"
msgstr ""

#: templates/nav/admin_nav.html:174
msgid "Find by Target"
msgstr "ターゲットから探す"

#: templates/nav/admin_nav.html:177
msgid "Unsubmitted"
msgstr "未提出"

#: templates/nav/admin_nav.html:180
msgid "Add Feedback"
msgstr "フィードバックを追加する"

#: templates/nav/admin_nav.html:183
msgid "Bulk Update"
msgstr ""

#: templates/nav/admin_nav.html:192 templates/nav/public_nav.html:163
msgid "Standings"
msgstr "順位"

#: templates/nav/admin_nav.html:203
msgid "All Teams"
msgstr ""

#: templates/nav/admin_nav.html:205
msgid "Teams"
msgstr "チーム"

#: templates/nav/admin_nav.html:210 templates/nav/public_nav.html:13
#, python-format
msgid "%(category_name)s Teams"
msgstr "%(category_name)sのチーム"

#: templates/nav/admin_nav.html:222
msgid "All Speakers"
msgstr ""

#: templates/nav/admin_nav.html:229 templates/nav/public_nav.html:30
#, python-format
msgid "%(category_name)s Speakers"
msgstr "%(category_name)sのスピーカー"

#: templates/nav/admin_nav.html:237
msgid "Replies"
msgstr ""

#: templates/nav/admin_nav.html:241 templates/nav/public_nav.html:153
msgid "Motions"
msgstr "モーション"

#: templates/nav/admin_nav.html:244 templates/nav/public_nav.html:168
msgid "Diversity"
msgstr "ダイバーシティ"

#: templates/nav/admin_nav.html:257
msgid "Breaks"
msgstr "ブレイク"

#: templates/nav/admin_nav.html:268
#, python-format
msgid "%(category_name)s"
msgstr ""

#: templates/nav/admin_nav.html:287 templates/nav/top_nav_base.html:101
msgid "Log Out"
msgstr "ログアウト"

#: templates/nav/assistant_nav.html:5
msgid "Enter Results"
msgstr "結果を入力する"

#: templates/nav/assistant_nav.html:11 templates/nav/public_nav.html:193
msgid "Enter Feedback"
msgstr "フィードバックを入力する"

#: templates/nav/assistant_nav.html:22
msgid "Participants List"
msgstr "参加者リスト"

#: templates/nav/assistant_nav.html:25 templates/nav/public_nav.html:178
msgid "Institutions"
msgstr "大学・団体"

#: templates/nav/assistant_nav.html:29
msgid "Code Names"
msgstr "コード名"

#: templates/nav/assistant_nav.html:45
msgid "View Identifiers"
msgstr ""

#: templates/nav/assistant_nav.html:51
msgid "Venue's Status"
msgstr "ラウンド部屋の状況"

#: templates/nav/assistant_nav.html:59
msgid "Display/Print Draw"
msgstr "対戦表を公開/プリントする"

#: templates/nav/public_nav.html:6
msgid "Team Tab"
msgstr "チームのタブ"

#: templates/nav/public_nav.html:22
msgid "Speaker Tab"
msgstr "スピーカーのタブ"

#: templates/nav/public_nav.html:40
msgid "Replies Tab"
msgstr "リプライのタブ"

#: templates/nav/public_nav.html:45
msgid "Adjudicator Tab"
msgstr "ジャッジのタブ"

#: templates/nav/public_nav.html:50
msgid "Motions Tab"
msgstr "モーションのタブ"

#: templates/nav/public_nav.html:59
msgid "Draws"
msgstr "対戦表"

#: templates/nav/public_nav.html:72
msgid "View All"
msgstr "全て見る"

#: templates/nav/public_nav.html:76
msgid "No Draws Available"
msgstr ""

#: templates/nav/public_nav.html:84
#, python-format
msgid "Draw for %(round_name)s"
msgstr "%(round_name)sのアロケーション"

#: templates/nav/public_nav.html:88
msgid "Current Draws"
msgstr ""

#: templates/nav/public_nav.html:108 templates/nav/round_panel.html:57
msgid "Results"
msgstr "結果"

#: templates/nav/public_nav.html:126
msgid "Break"
msgstr "ブレイク"

#: templates/nav/public_nav.html:183
msgid "Feedback Progress"
msgstr "フィードバック状況"

#: templates/nav/public_nav.html:188
msgid "Enter Ballot"
msgstr "バロットを入力する"

#: templates/nav/round_panel.html:27
msgid "Availability"
msgstr ""

#: templates/nav/round_panel.html:37
msgid "Draw"
msgstr "対戦表"

#: templates/nav/round_panel.html:48
msgid "Display"
msgstr ""

#: templates/nav/top_nav_base.html:29
#, python-format
msgid "Administrator area for <strong>%(tournament)s</strong>"
msgstr ""

#: templates/nav/top_nav_base.html:38
#, python-format
msgid "Assistant area for <strong>%(tournament)s</strong>"
msgstr ""

#: templates/nav/top_nav_base.html:47
#, python-format
msgid "Public area for <strong>%(tournament)s</strong>"
msgstr ""

#: templates/nav/top_nav_base.html:59
msgid "Site Home"
msgstr ""

#: templates/nav/top_nav_base.html:105
msgid "Login"
msgstr "ログイン"

#: templates/registration/logged_out.html:5
msgid "Goodbye"
msgstr ""

#: templates/registration/logged_out.html:12
#, python-format
msgid "You have been logged out. <a href=\"%(login_url)s\">Log in again?</a>"
msgstr ""

#: templates/registration/login.html:4
msgctxt "page title"
msgid "Login"
msgstr "ログイン"

#: templates/registration/login.html:29
msgctxt "page title"
msgid "Log in to Tabbycat"
msgstr "Tabbycatにログインする"

#: templates/registration/login.html:37
msgid "Your username and password didn't match."
msgstr "ユーザーネームとパスワードが一致しません"

#: templates/registration/login.html:46
<<<<<<< HEAD
msgid ""
"Your account doesn't have access to this page. To proceed, please log in "
"with an account that has access."
msgstr ""
"あなたのアカウントからではこのページにはアクセスできません。アクセスできるア"
"カウントからログインしてください。"
=======
msgid "Your account doesn't have access to this page. To proceed, please log in with an account that has access."
msgstr "あなたのアカウントからではこのページにはアクセスできません。アクセスできるアカウントからログインしてください。"
>>>>>>> b4fb6dfe

#: templates/registration/login.html:49
msgid "Please log in to see this page."
msgstr "このページを見るためには、ログインしてください。"

#: templates/registration/password_change_done.html:4
#: templates/registration/password_change_done.html:5
msgctxt "page title"
msgid "Password changed"
msgstr "パスワードが変更されました"

#: templates/registration/password_change_done.html:11
msgid "Your password has been changed."
msgstr "パスワードが変更されました。"

#: templates/registration/password_change_done.html:14
msgid "Go to the home page"
msgstr "ホームページへ移る"

#: templates/registration/password_change_form.html:4
#: templates/registration/password_change_form.html:19
msgctxt "page title"
msgid "Password Change"
msgstr "パスワード変更"

#: templates/registration/password_change_form.html:20
msgid "Please enter your old password, then enter a new one."
msgstr ""
"前のパスワードを入力してください。そのあとに、新しいパスワードを入力してくだ"
"さい。"

#: templates/registration/password_change_form.html:25
#: templates/registration/password_reset_confirm.html:38
msgctxt "button"
msgid "Change my password"
msgstr "パスワードを変更する"

#: templates/registration/password_change_form.html:26
msgid "Cancel and go back to the site home page"
msgstr "キャンセルし、サイトのホームページへ戻る"

#: templates/registration/password_reset_complete.html:4
#: templates/registration/password_reset_complete.html:5
msgctxt "page title"
msgid "Password reset complete"
msgstr "パスワード変更完了しました"

#: templates/registration/password_reset_complete.html:16
msgid "Your password has been reset."
msgstr "あなたのパスワードは変更されました。"

#. Translators: This text appears on a button that takes the user to the login page after a password reset.
#: templates/registration/password_reset_complete.html:23
msgid "Go to the login page"
msgstr "ログインページへ移る"

#: templates/registration/password_reset_confirm.html:4
#: templates/registration/password_reset_confirm.html:14
msgctxt "page title"
msgid "Password Reset Confirmation"
msgstr ""

#: templates/registration/password_reset_confirm.html:26
msgid "Please enter a new password (twice):"
msgstr "新しいパスワードを入力してください（2回）"

#: templates/registration/password_reset_confirm.html:44
<<<<<<< HEAD
msgid ""
"The password reset link was invalid, possibly because it has already been "
"used.  Please request a new password reset."
msgstr ""
"パスワード変更のためのリンクが使用できません。もうすでに使ってる可能性がある"
"ので、改めて変更手続きを行ってください。"
=======
msgid "The password reset link was invalid, possibly because it has already been used.  Please request a new password reset."
msgstr "パスワード変更のためのリンクが使用できません。もうすでに使ってる可能性があるので、改めて変更手続きを行ってください。"
>>>>>>> b4fb6dfe

#: templates/registration/password_reset_done.html:4
#: templates/registration/password_reset_done.html:5
msgctxt "page title"
msgid "Password reset e-mail sent"
msgstr "パスワード変更のためのメールが送信されました"

#: templates/registration/password_reset_done.html:16
<<<<<<< HEAD
msgid ""
"We've e-mailed you instructions for setting your password, if an account "
"exists with the e-mail address you entered. You should receive them shortly."
msgstr ""
"新しいパスワードにするための手続きのメールを送りました。もうまもなく受診され"
"ると思いますので、ご確認ください。"

#: templates/registration/password_reset_done.html:19
msgid ""
"If you don't receive an e-mail, please make sure you've entered the address "
"you registered with, and check your spam folder."
msgstr ""
"もし受け取らなかった場合、正しいメールアドレスを入力したか確認したり、迷惑"
"メールなども確認してください。"
=======
msgid "We've e-mailed you instructions for setting your password, if an account exists with the e-mail address you entered. You should receive them shortly."
msgstr "新しいパスワードにするための手続きのメールを送りました。もうまもなく受診されると思いますので、ご確認ください。"

#: templates/registration/password_reset_done.html:19
msgid "If you don't receive an e-mail, please make sure you've entered the address you registered with, and check your spam folder."
msgstr "もし受け取らなかった場合、正しいメールアドレスを入力したか確認したり、迷惑メールなども確認してください。"
>>>>>>> b4fb6dfe

#. Translators: This text appears on a button that takes the user back to the login page from the password reset page.
#: templates/registration/password_reset_done.html:26
msgid "Return to the login page"
msgstr "ログインページに戻る"

#: templates/registration/password_reset_email.html:2
#, python-format
msgid "Hi, %(username)s!"
msgstr "%(username)s、こんにちは！"

#: templates/registration/password_reset_email.html:6
#, python-format
<<<<<<< HEAD
msgid ""
"Someone asked for a password reset for the e-mail address %(email)s on the "
"Tabbycat site at %(protocol)s://%(domain)s."
msgstr ""
"誰かが、%(email)sのアカウントの%(protocol)s://%(domain)sのTabbycatのサイトの"
"パスワード変更申請を行おうとしています。"
=======
msgid "Someone asked for a password reset for the e-mail address %(email)s on the Tabbycat site at %(protocol)s://%(domain)s."
msgstr "誰かが、%(email)sのアカウントの%(protocol)s://%(domain)sのTabbycatのサイトのパスワード変更申請を行おうとしています。"
>>>>>>> b4fb6dfe

#: templates/registration/password_reset_email.html:10
msgid "If this was you, follow the link below to reset your password:"
msgstr ""
"もしこれがあなたであれば、パスワードをリセットするために下記のリンクを押して"
"ください。"

#: templates/registration/password_reset_email.html:13
#, python-format
<<<<<<< HEAD
msgid ""
"If this wasn't you, that probably means someone else typed your e-mail "
"address into the password reset form on the Tabbycat site at %(protocol)s://"
"%(domain)s."
=======
msgid "If this wasn't you, that probably means someone else typed your e-mail address into the password reset form on the Tabbycat site at %(protocol)s://%(domain)s."
>>>>>>> b4fb6dfe
msgstr ""

#: templates/registration/password_reset_form.html:4
#: templates/registration/password_reset_form.html:24
msgctxt "page title"
msgid "Password Reset"
msgstr ""

#: templates/registration/password_reset_form.html:27
msgid "Enter your e-mail address below, and we'll e-mail you a password reset link."
msgstr ""

#: templates/registration/password_reset_form.html:34
msgid "Please enter a valid e-mail address."
msgstr "有効なメールアドレスを入力してください"

#: templates/registration/password_reset_form.html:39
msgid "E-mail address"
msgstr "メールアドレス"

#: templates/registration/password_reset_form.html:50
msgctxt "button"
msgid "Reset my password"
msgstr "パスワードを変更する"

#: templates/registration/password_reset_form.html:53
msgid "Back to the login page"
msgstr "ログインページへ移る"

#: templates/registration/password_reset_subject.txt:2
#, python-format
msgid "Password reset on Tabbycat site at %(domain)s"
msgstr ""

#: urls.py:98
#, python-format
msgid "Hi, %(username)s — you just logged in!"
msgstr "%(username)s、こんにちは！ログインできました！"

#: urls.py:101
msgid "Welcome! You just logged in!"
msgstr "ようこそ！ログインできました！"

#: users/admin.py:19
msgid "Users with staff status can view and edit the Edit Database area. This is potentially dangerous and should be reserved for the actual tab director(s)."
msgstr ""

#: users/admin.py:22
<<<<<<< HEAD
msgid ""
"Superusers have full access all areas of Tabbycat necessary to run a "
"tournament. Users who are not superusers are still able to perform data "
"entry tasks such as adding results and feedback but can't access "
"confidential areas such as the Breaks and Feedback sections. Chief "
"adjudicators and their deputies are generally given superuser status if they "
"know what they are doing."
msgstr ""
=======
msgid "Superusers have full access all areas of Tabbycat necessary to run a tournament. Users who are not superusers are still able to perform data entry tasks such as adding results and feedback but can't access confidential areas such as the Breaks and Feedback sections. Chief adjudicators and their deputies are generally given superuser status if they know what they are doing."
msgstr ""
>>>>>>> b4fb6dfe
<|MERGE_RESOLUTION|>--- conflicted
+++ resolved
@@ -1,29 +1,12 @@
-<<<<<<< HEAD
-# Tabbycat translations, base directory
-# Copyright (C) 2018 Tabbycat developers and translators
-# This file is distributed under the same license as the Tabbycat package.
-# Chuan-Zheng Lee <czlee@stanford.edu>, 2018
-#
-#, fuzzy
-=======
->>>>>>> b4fb6dfe
 msgid ""
 msgstr ""
 "Project-Id-Version: tabbycat\n"
 "Report-Msgid-Bugs-To: \n"
 "POT-Creation-Date: 2019-07-21 05:14-0700\n"
-<<<<<<< HEAD
-"PO-Revision-Date: YEAR-MO-DA HO:MI+ZONE\n"
-"Last-Translator: Subaru Arakane <zettaileido@gmail.com>, 2018\n"
-"Language-Team: Japanese (https://www.transifex.com/tabbycat-jp/teams/86216/"
-"ja/)\n"
-"Language: ja\n"
-=======
 "PO-Revision-Date: 2019-07-21 12:19\n"
 "Last-Translator: philip_tc\n"
 "Language-Team: Japanese\n"
 "Language: ja_JP\n"
->>>>>>> b4fb6dfe
 "MIME-Version: 1.0\n"
 "Content-Type: text/plain; charset=UTF-8\n"
 "Content-Transfer-Encoding: 8bit\n"
@@ -51,15 +34,8 @@
 msgstr ""
 
 #: checkins/models.py:29
-<<<<<<< HEAD
-#, fuzzy
-#| msgid "The barcode must contain between 4 and 20 digits."
 msgid "The barcode must contain exactly six digits."
-msgstr "バーコードは4桁から20桁でなければなりません。"
-=======
-msgid "The barcode must contain exactly six digits."
-msgstr ""
->>>>>>> b4fb6dfe
+msgstr ""
 
 #: checkins/models.py:32
 msgid "barcode"
@@ -148,56 +124,6 @@
 "管理者が作成する必要があります。"
 
 #: checkins/templates/checkin_printables.html:10
-<<<<<<< HEAD
-msgid ""
-"Each of the barcodes below is also an image file that can be download "
-"individually. If you want to download them all at once try using a 'bulk "
-"downloader' extension/plugin for your browser, such as <a href=\"https://"
-"chrome.google.com/webstore/detail/svg-export/"
-"naeaaedieihlkmdajjefioajbbdbdjgp?hl=en-GB\">this one (for Chrome)</a>. To "
-"download them as a list you can go to Check-Ins section of the Edit Database "
-"area and copy/paste from the relevant table."
-msgstr ""
-
-#: checkins/templates/checkin_printables.html:15
-msgid ""
-"You can use Ctrl+P for printing or saving the barcodes PDF. Be sure to set "
-"the appropriate <strong>page orientation</strong>, to turn off "
-"<strong>headers/footers</strong> and turn on <strong>background graphics</"
-"strong>. Works best in Chrome."
-msgstr ""
-
-#: checkins/templates/checkin_scan.html:18
-msgid ""
-"To scan an identifier type the number below (it will auto-submit). You can "
-"also use a barcode scanner (configured to work as a keyboard) or scan from a "
-"webcam or phone camera using the button below."
-msgstr ""
-
-#: checkins/utils.py:81
-#, fuzzy, python-format
-#| msgid "Not checked-in; no barcode assigned"
-msgid "Not checked in (barcode %(barcode)s)"
-msgstr "チェックインされいません、バーコードが割り当てられていません"
-
-#: checkins/utils.py:85
-#, fuzzy
-#| msgid "Not checked-in; no barcode assigned"
-msgid "Not checked in; no barcode assigned"
-msgstr "チェックインされいません、バーコードが割り当てられていません"
-
-#: checkins/utils.py:92
-#, fuzzy, python-format
-#| msgid "Checked-in at %(time)s"
-msgid "checked in at %(time)s"
-msgstr "%(time)sにチェックイン済"
-
-#: checkins/utils.py:104
-#, fuzzy, python-format
-#| msgid "Checked-in at %(time)s"
-msgid "%(speaker)s checked in at %(time)s."
-msgstr "%(time)sにチェックイン済"
-=======
 msgid "Each of the barcodes below is also an image file that can be download individually. If you want to download them all at once try using a 'bulk downloader' extension/plugin for your browser, such as <a href=\"https://chrome.google.com/webstore/detail/svg-export/naeaaedieihlkmdajjefioajbbdbdjgp?hl=en-GB\">this one (for Chrome)</a>. To download them as a list you can go to Check-Ins section of the Edit Database area and copy/paste from the relevant table."
 msgstr ""
 
@@ -227,7 +153,6 @@
 #, python-format
 msgid "%(speaker)s checked in at %(time)s."
 msgstr ""
->>>>>>> b4fb6dfe
 
 #: checkins/utils.py:106
 #, python-format
@@ -274,13 +199,7 @@
 msgstr "識別コード"
 
 #: checkins/views.py:265
-<<<<<<< HEAD
-msgid ""
-"Could not check you in as you do not have an identifying code — your tab "
-"director may need to make you an identifier."
-=======
 msgid "Could not check you in as you do not have an identifying code — your tab director may need to make you an identifier."
->>>>>>> b4fb6dfe
 msgstr ""
 
 #: checkins/views.py:272
@@ -376,13 +295,7 @@
 msgstr "まず上記のものを削除しないといけません。"
 
 #: templates/admin/style_guide.html:30
-<<<<<<< HEAD
-msgid ""
-"This style of info card announces critical information. <a href=\"\">Link</"
-"a>."
-=======
 msgid "This style of info card announces critical information. <a href=\"\">Link</a>."
->>>>>>> b4fb6dfe
 msgstr ""
 
 #: templates/admin/style_guide.html:33
@@ -436,37 +349,17 @@
 
 #: templates/errors/assistant_403.html:13
 #, python-format
-<<<<<<< HEAD
-msgid ""
-"This assistant page isn't enabled for this tournament. <a href=\"%(url)s"
-"\">Back to the assistant home page.</a>"
+msgid "This assistant page isn't enabled for this tournament. <a href=\"%(url)s\">Back to the assistant home page.</a>"
 msgstr ""
 
 #: templates/errors/public_403.html:14
 #, python-format
-msgid ""
-"Whoops! This page isn't enabled for this tournament. <a href=\"%(url)s"
-"\">Back to the tournament home page.</a>"
+msgid "Whoops! This page isn't enabled for this tournament. <a href=\"%(url)s\">Back to the tournament home page.</a>"
 msgstr ""
 
 #: templates/errors/public_403.html:20
 #, python-format
-msgid ""
-"Whoops! This page isn't enabled for this tournament. <a href=\"%(url)s"
-"\">Back to the home page.</a>"
-=======
-msgid "This assistant page isn't enabled for this tournament. <a href=\"%(url)s\">Back to the assistant home page.</a>"
-msgstr ""
-
-#: templates/errors/public_403.html:14
-#, python-format
-msgid "Whoops! This page isn't enabled for this tournament. <a href=\"%(url)s\">Back to the tournament home page.</a>"
-msgstr ""
-
-#: templates/errors/public_403.html:20
-#, python-format
 msgid "Whoops! This page isn't enabled for this tournament. <a href=\"%(url)s\">Back to the home page.</a>"
->>>>>>> b4fb6dfe
 msgstr ""
 
 #: templates/footer.html:14
@@ -485,13 +378,7 @@
 
 #: templates/footer.html:24
 #, python-format
-<<<<<<< HEAD
-msgid ""
-"For a tournament of this size, we suggest a donation of <strong>$%(amount)s</"
-"strong>."
-=======
 msgid "For a tournament of this size, we suggest a donation of <strong>$%(amount)s</strong>."
->>>>>>> b4fb6dfe
 msgstr ""
 
 #: templates/footer.html:28
@@ -509,17 +396,7 @@
 
 #: templates/footer.html:42
 #, python-format
-<<<<<<< HEAD
-msgid ""
-"Using an app designed for debate timekeeping makes speaking and adjudicating "
-"easier! Check out <a href=\"https://itunes.apple.com/app/apple-store/"
-"id1156065589?pt=814172&ct=Tabbycat%%20Installs&mt=8\">Timekept</a> (iPhone/"
-"iPad) or <a href=\"https://play.google.com/store/apps/details?id=net.czlee."
-"debatekeeper&referrer=utm_source%%3Dtabbycat%%26utm_medium%%3Dfooter"
-"\">Debatekeeper</a> (Android)."
-=======
 msgid "Using an app designed for debate timekeeping makes speaking and adjudicating easier! Check out <a href=\"https://itunes.apple.com/app/apple-store/id1156065589?pt=814172&ct=Tabbycat%%20Installs&mt=8\">Timekept</a> (iPhone/iPad) or <a href=\"https://play.google.com/store/apps/details?id=net.czlee.debatekeeper&referrer=utm_source%%3Dtabbycat%%26utm_medium%%3Dfooter\">Debatekeeper</a> (Android)."
->>>>>>> b4fb6dfe
 msgstr ""
 
 #: templates/footer.html:51
@@ -527,14 +404,7 @@
 msgstr "バロットが必要？"
 
 #: templates/footer.html:53
-<<<<<<< HEAD
-msgid ""
-"You can <a href=\"https://tabbycatdebate.github.io/debate-ballots/\" rel="
-"\"noreferrer\" target=\"_blank\"> customise and print</a> great ballots from "
-"your browser."
-=======
 msgid "You can <a href=\"https://tabbycatdebate.github.io/debate-ballots/\" rel=\"noreferrer\" target=\"_blank\"> customise and print</a> great ballots from your browser."
->>>>>>> b4fb6dfe
 msgstr ""
 
 #: templates/footer.html:72
@@ -608,15 +478,8 @@
 msgstr ""
 
 #: templates/nav/admin_nav.html:86
-<<<<<<< HEAD
-#, fuzzy
-#| msgid "E-mail address"
 msgid "Emails"
-msgstr "メールアドレス"
-=======
-msgid "Emails"
-msgstr ""
->>>>>>> b4fb6dfe
+msgstr ""
 
 #: templates/nav/admin_nav.html:90
 msgid "Preformed Panels"
@@ -652,23 +515,12 @@
 msgstr "最新"
 
 #: templates/nav/admin_nav.html:165
-<<<<<<< HEAD
-#, fuzzy
-#| msgid "Import Data"
-msgid "Important"
-msgstr "データ入力"
-
-#: templates/nav/admin_nav.html:168
-msgid "Comments"
-msgstr ""
-=======
 msgid "Important"
 msgstr ""
 
 #: templates/nav/admin_nav.html:168
 msgid "Comments"
 msgstr "コメント"
->>>>>>> b4fb6dfe
 
 #: templates/nav/admin_nav.html:171
 msgid "Find by Source"
@@ -889,17 +741,8 @@
 msgstr "ユーザーネームとパスワードが一致しません"
 
 #: templates/registration/login.html:46
-<<<<<<< HEAD
-msgid ""
-"Your account doesn't have access to this page. To proceed, please log in "
-"with an account that has access."
-msgstr ""
-"あなたのアカウントからではこのページにはアクセスできません。アクセスできるア"
-"カウントからログインしてください。"
-=======
 msgid "Your account doesn't have access to this page. To proceed, please log in with an account that has access."
 msgstr "あなたのアカウントからではこのページにはアクセスできません。アクセスできるアカウントからログインしてください。"
->>>>>>> b4fb6dfe
 
 #: templates/registration/login.html:49
 msgid "Please log in to see this page."
@@ -967,17 +810,8 @@
 msgstr "新しいパスワードを入力してください（2回）"
 
 #: templates/registration/password_reset_confirm.html:44
-<<<<<<< HEAD
-msgid ""
-"The password reset link was invalid, possibly because it has already been "
-"used.  Please request a new password reset."
-msgstr ""
-"パスワード変更のためのリンクが使用できません。もうすでに使ってる可能性がある"
-"ので、改めて変更手続きを行ってください。"
-=======
 msgid "The password reset link was invalid, possibly because it has already been used.  Please request a new password reset."
 msgstr "パスワード変更のためのリンクが使用できません。もうすでに使ってる可能性があるので、改めて変更手続きを行ってください。"
->>>>>>> b4fb6dfe
 
 #: templates/registration/password_reset_done.html:4
 #: templates/registration/password_reset_done.html:5
@@ -986,29 +820,12 @@
 msgstr "パスワード変更のためのメールが送信されました"
 
 #: templates/registration/password_reset_done.html:16
-<<<<<<< HEAD
-msgid ""
-"We've e-mailed you instructions for setting your password, if an account "
-"exists with the e-mail address you entered. You should receive them shortly."
-msgstr ""
-"新しいパスワードにするための手続きのメールを送りました。もうまもなく受診され"
-"ると思いますので、ご確認ください。"
-
-#: templates/registration/password_reset_done.html:19
-msgid ""
-"If you don't receive an e-mail, please make sure you've entered the address "
-"you registered with, and check your spam folder."
-msgstr ""
-"もし受け取らなかった場合、正しいメールアドレスを入力したか確認したり、迷惑"
-"メールなども確認してください。"
-=======
 msgid "We've e-mailed you instructions for setting your password, if an account exists with the e-mail address you entered. You should receive them shortly."
 msgstr "新しいパスワードにするための手続きのメールを送りました。もうまもなく受診されると思いますので、ご確認ください。"
 
 #: templates/registration/password_reset_done.html:19
 msgid "If you don't receive an e-mail, please make sure you've entered the address you registered with, and check your spam folder."
 msgstr "もし受け取らなかった場合、正しいメールアドレスを入力したか確認したり、迷惑メールなども確認してください。"
->>>>>>> b4fb6dfe
 
 #. Translators: This text appears on a button that takes the user back to the login page from the password reset page.
 #: templates/registration/password_reset_done.html:26
@@ -1022,17 +839,8 @@
 
 #: templates/registration/password_reset_email.html:6
 #, python-format
-<<<<<<< HEAD
-msgid ""
-"Someone asked for a password reset for the e-mail address %(email)s on the "
-"Tabbycat site at %(protocol)s://%(domain)s."
-msgstr ""
-"誰かが、%(email)sのアカウントの%(protocol)s://%(domain)sのTabbycatのサイトの"
-"パスワード変更申請を行おうとしています。"
-=======
 msgid "Someone asked for a password reset for the e-mail address %(email)s on the Tabbycat site at %(protocol)s://%(domain)s."
 msgstr "誰かが、%(email)sのアカウントの%(protocol)s://%(domain)sのTabbycatのサイトのパスワード変更申請を行おうとしています。"
->>>>>>> b4fb6dfe
 
 #: templates/registration/password_reset_email.html:10
 msgid "If this was you, follow the link below to reset your password:"
@@ -1042,14 +850,7 @@
 
 #: templates/registration/password_reset_email.html:13
 #, python-format
-<<<<<<< HEAD
-msgid ""
-"If this wasn't you, that probably means someone else typed your e-mail "
-"address into the password reset form on the Tabbycat site at %(protocol)s://"
-"%(domain)s."
-=======
 msgid "If this wasn't you, that probably means someone else typed your e-mail address into the password reset form on the Tabbycat site at %(protocol)s://%(domain)s."
->>>>>>> b4fb6dfe
 msgstr ""
 
 #: templates/registration/password_reset_form.html:4
@@ -1098,16 +899,5 @@
 msgstr ""
 
 #: users/admin.py:22
-<<<<<<< HEAD
-msgid ""
-"Superusers have full access all areas of Tabbycat necessary to run a "
-"tournament. Users who are not superusers are still able to perform data "
-"entry tasks such as adding results and feedback but can't access "
-"confidential areas such as the Breaks and Feedback sections. Chief "
-"adjudicators and their deputies are generally given superuser status if they "
-"know what they are doing."
-msgstr ""
-=======
 msgid "Superusers have full access all areas of Tabbycat necessary to run a tournament. Users who are not superusers are still able to perform data entry tasks such as adding results and feedback but can't access confidential areas such as the Breaks and Feedback sections. Chief adjudicators and their deputies are generally given superuser status if they know what they are doing."
 msgstr ""
->>>>>>> b4fb6dfe
