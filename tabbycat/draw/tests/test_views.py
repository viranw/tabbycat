--- conflicted
+++ resolved
@@ -10,11 +10,6 @@
     view_toggle_on_value = 'all-released'
     view_toggle_off_value = 'off'
     round_seq = 2
-<<<<<<< HEAD
-    view_toggle_on = 'all-released'
-    view_toggle_off = 'off'
-=======
->>>>>>> eedc93b5
 
     def expected_row_counts(self):
         return [self.round.debate_set.count()]
@@ -22,18 +17,7 @@
 
 class PublicDrawForCurrentRoundViewTest(ConditionalTableViewTestsMixin, TestCase):
     """ Check that the current round can have its draw seen if enabled"""
-<<<<<<< HEAD
     view_name = 'draw-public-current-rounds'
-    view_toggle = 'public_features__public_draw'
-    view_toggle_on = 'current'
-    view_toggle_off = 'off'
-
-    def table_data(self):
-        # Check number of debates is correct
-        round = self.t.round_set.get(seq=self.round_seq)
-        return round.debate_set.all().count()
-=======
-    view_name = 'draw-public-current-round'
     view_toggle_preference = 'public_features__public_draw'
     view_toggle_on_value = 'current'
     view_toggle_off_value = 'off'
@@ -44,5 +28,4 @@
 
     def expected_row_counts(self):
         r = self.tournament.round_set.get(seq=2)
-        return [r.debate_set.count()]
->>>>>>> eedc93b5
+        return [r.debate_set.count()]