--- conflicted
+++ resolved
@@ -191,14 +191,9 @@
         self.rrseq = rrseq
 
         if self.requires_even_teams:
-<<<<<<< HEAD
             if not len(self.teams) % self.TEAMS_PER_DEBATE == 0:
-                raise DrawError(_("The number of teams presented for the draw was not "
+                raise DrawUserError(_("The number of teams presented for the draw was not "
                         "a multiple of %(num)d.") % {'num': self.TEAMS_PER_DEBATE})
-=======
-            if not len(self.teams) % 2 == 0:
-                raise DrawUserError(_("There was not an even number of active teams."))
->>>>>>> a3354efc
             if not self.teams:
                 raise DrawUserError(_("There were no teams for the draw."))
 
