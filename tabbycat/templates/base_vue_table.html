--- conflicted
+++ resolved
@@ -37,12 +37,8 @@
   {% include "vue/table.vue" %}
   <script>
 
-<<<<<<< HEAD
     var tablesClass = {% if tables_class %}'{{ tables_class }}'{% else %}''{% endif %};
-    var tablesCount = {% if tables_count %}{{ tables_count }}{% else %}null{% endif %};
-=======
     var tablesCount = {% if tables_data %}{{ tables_data|length }}{% else %}null{% endif %};
->>>>>>> 65902600
     var tablesData = {% if tables_data %}{{ tables_data|safe }}{% else %}null{% endif %};
     var tablesVue = [];
 
@@ -53,17 +49,10 @@
           el: String('#tableContainer' + tableIndex),
           data: {
             searchQuery: '',
-<<<<<<< HEAD
-            gridData: tablesData[tableIndex],
-            sortKey: tablesSort,
-            tableTitle: tablesTitles[tableIndex],
-            tableClass: tablesClass,
-=======
             tableHeaders: tableData['head'],
             gridData: tableData['data'],
             sortKey: tableData['sort_key'],
             tableTitle: tableData['title'],
->>>>>>> 65902600
           },
           ready: function() {
             var thisTable = this; // this in the next context is the element
