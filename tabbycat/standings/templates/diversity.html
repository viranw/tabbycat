--- conflicted
+++ resolved
@@ -103,13 +103,10 @@
         <template v-for="set in dataSets['adjudicators_results']">
           <text-display :graph-data="set['data']" :title="set['title']" :datum="set['datum']"></donut-chart>
         </template>
-<<<<<<< HEAD
-=======
         <hr>
         <template v-for="set in dataSets['detailed_adjudicators_results']">
           <text-display :graph-data="set['data']" :title="set['title']" :datum="set['datum']"></donut-chart>
         </template>
->>>>>>> 4327df2f
       </div>
     </div>
   </div>
