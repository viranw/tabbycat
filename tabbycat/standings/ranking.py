--- conflicted
+++ resolved
@@ -97,23 +97,6 @@
         self.rank_key = metricgetter(metrics[1:])
 
 
-<<<<<<< HEAD
-class DivisionRankAnnotator(BaseRankWithinGroupAnnotator):
-
-    key = "division_rank"
-    name = "division rank"
-    abbr = "Div"
-
-    def __init__(self, metrics):
-        self.rank_key = metricgetter(metrics)
-
-    @staticmethod
-    def group_key(tsi):
-        return tsi.team.division_id
-
-
-=======
->>>>>>> 88821885
 class RankFromInstitutionAnnotator(BaseRankWithinGroupAnnotator):
 
     key = "institution"
