<<<<<<< HEAD
# Tabbycat translations, standings module
# Copyright (C) 2018 Tabbycat developers and translators
# This file is distributed under the same license as the Tabbycat package.
# Chuan-Zheng Lee <czlee@stanford.edu>, 2018
#
#, fuzzy
=======
>>>>>>> b4fb6dfe
msgid ""
msgstr ""
"Project-Id-Version: tabbycat\n"
"Report-Msgid-Bugs-To: \n"
"POT-Creation-Date: 2019-07-21 05:14-0700\n"
<<<<<<< HEAD
"PO-Revision-Date: YEAR-MO-DA HO:MI+ZONE\n"
"Language-Team: Portuguese (https://www.transifex.com/tabbycat-jp/teams/86216/"
"pt/)\n"
"Language: pt\n"
=======
"PO-Revision-Date: 2019-07-28 04:34\n"
"Last-Translator: philip_tc\n"
"Language-Team: Portuguese\n"
"Language: pt_PT\n"
>>>>>>> b4fb6dfe
"MIME-Version: 1.0\n"
"Content-Type: text/plain; charset=UTF-8\n"
"Content-Transfer-Encoding: 8bit\n"
"Plural-Forms: nplurals=2; plural=(n != 1);\n"
"X-Generator: crowdin.com\n"
"X-Crowdin-Project: tabbycat\n"
"X-Crowdin-Language: pt-PT\n"
"X-Crowdin-File: /develop/tabbycat/standings/locale/en/LC_MESSAGES/django.po\n"

#: standings/base.py:295
msgid "The same metric would be added twice:"
msgstr "A mesma métrica seria adicionada duas vezes:"

#: standings/base.py:296
msgid "The same ranking would be added twice:"
msgstr "O mesmo ranking seria adicionado duas vezes:"

#: standings/base.py:370
#, python-format
msgid "Unrecognized metric code: \"%(code)s\""
msgstr "Código métrico não reconhecido: \"%(code)s\""

#: standings/diversity.py:136 standings/diversity.py:166
#: standings/diversity.py:187
msgid "All"
msgstr "Todos"

#: standings/diversity.py:140 standings/diversity.py:155
#: standings/diversity.py:173 standings/diversity.py:191
msgid "Breaking"
msgstr "Classificando"

#: standings/diversity.py:147
#, python-format
msgid "Not %(category)s"
msgstr "Não é %(category)s"

#: standings/diversity.py:151
msgid "All Speakers"
msgstr "Todos os debatedores"

#: standings/diversity.py:169
msgid "Indies"
msgstr "Ind."

#: standings/diversity.py:177
msgid "Chairs"
msgstr "Presidentes"

#: standings/diversity.py:177
msgid "Panellists"
msgstr "Juízes auxiliares"

#: standings/diversity.py:177
msgid "Trainees"
msgstr "Aprendiz"

#: standings/diversity.py:209
msgid "Average Rating"
msgstr "Avaliação média"

#: standings/diversity.py:210
msgid "Median Rating"
msgstr "Avaliação Mediana"

#: standings/diversity.py:211
msgid "Upper Quartile Rating"
msgstr "Classificação do Quarto Superior"

#: standings/diversity.py:212
msgid "Lower Quartile Rating"
msgstr "Classificação do Quarto Inferior"

#: standings/diversity.py:218
msgid "Average Rating From Teams"
msgstr "Avaliação média das duplas"

#: standings/diversity.py:219
msgid "Average Rating From Chairs"
msgstr "Avaliação média dos Presidentes"

#: standings/diversity.py:220
msgid "Average Rating From Panellists"
msgstr "Avaliação média dos Juízes Auxiliares"

#: standings/diversity.py:221
msgid "Average Rating From Trainees"
msgstr "Avaliação média dos Aprendizes"

#: standings/diversity.py:246
msgid "Average Score"
msgstr "Pontuação Média"

#: standings/diversity.py:247
msgid "Median Score"
msgstr "Pontuação Mediana"

#: standings/diversity.py:248
msgid "Upper Quartile Score"
msgstr "Pontuação do Quarto Superior"

#: standings/diversity.py:249
msgid "Lower Quartile Score"
msgstr "Pontuação do Quarto Inferior"

#: standings/diversity.py:256
msgid "Reply Speaker Average"
msgstr "Média do Debatedor Replicante"

#: standings/diversity.py:257
#, python-format
msgid "Speaker %(num)d Average"
msgstr "Média %(num)d do debatedor"

#: standings/diversity.py:265
msgid "Average Finals Score"
msgstr "Média de Pontuação da Final"

#: standings/speakers.py:50 standings/speakers.py:136
msgid "total"
msgstr "total"

#: standings/speakers.py:51 standings/speakers.py:137
msgid "Total"
msgstr "Total"

#: standings/speakers.py:58 standings/speakers.py:146
msgid "average"
msgstr "média"

#: standings/speakers.py:59 standings/speakers.py:147
msgid "Avg"
msgstr "Md"

#: standings/speakers.py:66
msgid "trimmed mean (high-low drop)"
msgstr ""

#: standings/speakers.py:67
msgid "Trim"
msgstr ""

#: standings/speakers.py:99
msgid "team points"
<<<<<<< HEAD
msgstr ""

#: standings/speakers.py:100
msgid "Team"
msgstr ""
=======
msgstr "pontos de dupla"

#: standings/speakers.py:100
msgid "Team"
msgstr "Dupla"
>>>>>>> b4fb6dfe

#: standings/speakers.py:119 standings/speakers.py:156
msgid "standard deviation"
msgstr "desvio padrão"

#: standings/speakers.py:120 standings/speakers.py:157
msgid "Stdev"
msgstr "DsvPdao"

#: standings/speakers.py:128
msgid "number of speeches given"
msgstr "número de discursos dados"

#: standings/speakers.py:129 standings/speakers.py:168
msgid "Num"
msgstr "Nº"

#: standings/speakers.py:167
msgid "replies given"
msgstr "réplicas dadas"

#: standings/teams.py:64 standings/teams.py:96
msgid "points"
msgstr "pontos"

#: standings/teams.py:65 standings/teams.py:97
msgid "Pts"
msgstr "Pts."

#: standings/teams.py:67
msgid "Points (2/1/0)"
msgstr "Pontos (2/1/0)"

#: standings/teams.py:106
msgid "wins"
msgstr "vitórias"

#: standings/teams.py:107 standings/views.py:603
msgid "Wins"
msgstr "Vitórias"

#: standings/teams.py:117
msgid "total speaker score"
msgstr "pontuação total do debatedor"

#: standings/teams.py:118
msgid "Spk"
msgstr "Dbtor"

#: standings/teams.py:127
msgid "average total speaker score"
msgstr "pontuação total média do debatedor"

#: standings/teams.py:128
msgid "ATSS"
msgstr "PTMD"

#: standings/teams.py:138
msgid "speaker score standard deviation"
msgstr "desvio padrão de pontuação do debatedor"

#: standings/teams.py:139
msgid "SSD"
msgstr "DPPD"

#: standings/teams.py:150
msgid "sum of margins"
msgstr "soma das margens"

#: standings/teams.py:151
msgid "Marg"
msgstr "Marg"

#: standings/teams.py:160
msgid "average margin"
msgstr ""

#: standings/teams.py:161
msgid "AWM"
msgstr ""

#: standings/teams.py:171
msgid "average individual speaker score"
msgstr "pontuação individual média do debatedor"

#: standings/teams.py:172
msgid "AISS"
msgstr "PIMD"

#: standings/teams.py:205
msgid "draw strength"
msgstr "força da alocação"

#: standings/teams.py:206
msgid "DS"
msgstr "FA"

#: standings/teams.py:244
msgid "number of adjudicators who voted for this team"
msgstr "número de juízes que votaram nesta dupla"

#: standings/teams.py:245
msgid "Ballots"
msgstr "Cédulas"

#: standings/teams.py:246
msgid "votes/ballots carried"
msgstr "votos/cédulas feitos"

#: standings/teams.py:271
msgid "number of firsts"
msgstr "número de primeiros"

#: standings/teams.py:272
msgid "1sts"
msgstr "1ºs"

#: standings/teams.py:281
msgid "number of seconds"
msgstr "número de segundos"

#: standings/teams.py:282
msgid "2nds"
msgstr "2ºs"

#: standings/teams.py:294
msgid "Who-beat-whom"
msgstr "Quem venceu quem"

#: standings/teams.py:295
msgid "WBW"
msgstr "QVQ"

#: standings/teams.py:296
msgid "who-beat-whom"
msgstr "quem venceu quem"

#: standings/teams.py:341
msgid "Who-beat-whom (in division)"
msgstr "Quem venceu quem (na divisão)"

#: standings/teams.py:342
msgid "WBWD"
msgstr "QVQD"

#: standings/teams.py:343
msgid "who-beat-whom (in divisions)"
msgstr "quem venceu quem (nas divisões)"

#: standings/templates/current_standings.html:6
msgid "It also excludes results from silent rounds (if any) and from the current round."
msgstr "Também exclui resultados de rodadas silenciosas (se houver) e da rodada atual."

#: standings/templates/current_standings.html:9
#, python-format
msgid "This list is sorted by team points, then alphabetically by team name. It does not indicate each team's ranking within each bracket. %(silent_round_sentence)s"
msgstr "Esta lista é ordenada por pontos de dupla, e então alfabética pelo nome da equipe. Não indica o ranking de cada time em cada confronto. %(silent_round_sentence)s"

#: standings/templates/current_standings.html:15
#, python-format
msgid "This list is sorted by number of wins, then alphabetically by team name. It does not indicate each team's ranking within each bracket. %(silent_round_sentence)s"
msgstr "Esta lista é ordenada por número de vitórias, e então alfabética pelo nome da dupla. Não indica o ranking de cada equipe em cada confronto. %(silent_round_sentence)s"

#: standings/templates/current_standings_no_round.html:6
msgid "There aren't any rounds for which results are available."
msgstr "Não há rodadas para os quais os resultados estão disponíveis."

#: standings/templates/reply_standings.html:6
msgid "Reply speakers are ranked by their <strong>average reply score</strong>."
msgstr "Os debatedores de réplica estão ranqueados por sua <strong>pontuação média de réplica</strong>."

#: standings/templates/reply_standings.html:9
#, python-format
msgid "Speakers can miss up to %(count)s reply speeches before they are omitted from the replies tab."
msgstr "Os oradores podem perder até %(count)s discursos de réplica antes que eles sejam omitidos das classificações de réplica."

#: standings/templates/reply_standings.html:14
msgid "All reply speakers appear in these standings, no matter how many replies they've missed."
msgstr "Todos os replicantes aparecem nestas classificações, não importando quantas réplicas eles perderam."

#: standings/templates/reply_standings.html:18
#: standings/templates/speaker_standings.html:25
#, python-format
<<<<<<< HEAD
msgid ""
"These settings can be changed in the <a href=\"%(standings_config_url)s\" "
"class=\"alert-link\">Standings section of this tournament's configuration</"
"a>."
msgstr ""
=======
msgid "These settings can be changed in the <a href=\"%(standings_config_url)s\" class=\"alert-link\">Standings section of this tournament's configuration</a>."
msgstr "Estas configurações podem ser modificadas na <a href=\"%(standings_config_url)s\" class=\"alert-link\">seção de Classificações nas configurações deste torneio</a>."
>>>>>>> b4fb6dfe

#: standings/templates/speaker_standings.html:7
msgid "Speakers are ranked by their <strong>average score</strong>."
msgstr "Os debatedores estão ranqueados pela sua <strong>pontuação média</strong>."

#: standings/templates/speaker_standings.html:9
msgid "Speakers are ranked by their <strong>total score</strong>. Any speaker who misses a single debate will be severely punished in these rankings."
msgstr "Os debatedores estão ranqueados pela sua <strong>pontuação total</strong>. Qualquer debatedor que tenha perdido um único debate será imensamente punido nesse ranking."

#: standings/templates/speaker_standings.html:16
#, python-format
msgid "Speakers can miss up to %(count)s debates before they are omitted from the speaker tab."
msgstr "Os debatedores podem perder até %(count)s debates antes que eles sejam omitidos das classificações individuais."

#: standings/templates/speaker_standings.html:21
msgid "All speakers appear in these standings, no matter how many debates they've missed."
msgstr "Todos os debatedores aparecem nestas classificações, independentemente de quantos debates eles perderam."

#: standings/templates/speaker_standings.html:33
#, python-format
<<<<<<< HEAD
msgid ""
"Enforcing the limit on the number of missed debates requires the \"number of "
"speeches given\" metric to be included in the speaker standings "
"calculations, so it's been automatically added. To remove this warning "
"message, add <strong>Number of speeches given</strong> to the "
"<strong>Speaker standings extra metrics</strong> in the <a href="
"\"%(standings_config_url)s\" class=\"alert-link\">Standings section of this "
"tournament's configuration</a>."
msgstr ""
=======
msgid "Enforcing the limit on the number of missed debates requires the \"number of speeches given\" metric to be included in the speaker standings calculations, so it's been automatically added. To remove this warning message, add <strong>Number of speeches given</strong> to the <strong>Speaker standings extra metrics</strong> in the <a href=\"%(standings_config_url)s\" class=\"alert-link\">Standings section of this tournament's configuration</a>."
msgstr "Colocar um limite no número de debates perdidos requer que a métrica do \"número de discursos dados\" seja incluída nos cálculos das classificações de debatedores, então foi automaticamente adicionada. Para remover esta mensagem de alerta, adicione <strong>Número de discursos dados</strong> ao <strong> Métricas extras da Classificação dos Debatedores</strong> na <a href=\"%(standings_config_url)s\" class=\"alert-link\"> Seção de classificações nas configurações deste torneio</a>."
>>>>>>> b4fb6dfe

#: standings/templates/standings_diversity.html:4
#: standings/templates/standings_diversity.html:5
msgid "Diversity Overview"
msgstr "Visão geral da diversidade"

#: standings/templates/standings_diversity.html:22
<<<<<<< HEAD
msgid ""
"The results data displayed here is presented without tests for statistical "
"significance. Correlations should not be automatically considered reliable; "
"particularly at small tournaments. A 'region' is a customisable category "
"assigned to a set of institutions, and counted using the number of "
"participants assigned to those institutions."
msgstr ""
=======
msgid "The results data displayed here is presented without tests for statistical significance. Correlations should not be automatically considered reliable; particularly at small tournaments. A 'region' is a customisable category assigned to a set of institutions, and counted using the number of participants assigned to those institutions."
msgstr "Os resultados aqui dispostos são apresentados sem testes de significado estatístico. As correlação não devem ser consideradas automaticamente confiáveis; em especial em pequenos torneios. Uma \"região\" é uma categoria personalizável atribuída a um conjunto de instituições e contada usando o número de participantes atribuídos a essas instituições."
>>>>>>> b4fb6dfe

#: standings/templates/standings_diversity.html:37
msgid "Non-cis male identifying"
msgstr "Não identificado como um homem cis"

#: standings/templates/standings_diversity.html:40
msgid "Cis-male identifying"
<<<<<<< HEAD
msgstr ""
=======
msgstr "Identificado como um homem cis"
>>>>>>> b4fb6dfe

#: standings/templates/standings_diversity.html:43
msgid "Unspecified/unrecorded"
msgstr "Não especificado/não informado"

#: standings/templates/standings_index.html:5
#: standings/templates/standings_index.html:6
msgid "Standings"
msgstr "Classificações"

#: standings/templates/standings_index.html:18
msgid "Top Speaks"
msgstr "Melhores notas"

#: standings/templates/standings_index.html:22
#: standings/templates/standings_index.html:41
#, python-format
msgid "%(speaker)s in %(round)s"
msgstr "%(speaker)s em %(round)s"

#: standings/templates/standings_index.html:28
#: standings/templates/standings_index.html:47
#: standings/templates/standings_index.html:66
#: standings/templates/standings_index.html:87
#: standings/templates/standings_index.html:108
#: standings/templates/standings_index.html:129
#: standings/templates/standings_index.html:150
#: standings/templates/standings_index.html:163
#: standings/templates/standings_index.html:182
msgid "No data yet"
msgstr "Ainda sem dados"

#: standings/templates/standings_index.html:37
msgid "Bottom Speaks"
msgstr "Piores notas"

#: standings/templates/standings_index.html:56
msgid "Largest Margins"
msgstr "Maiores Margens"

#: standings/templates/standings_index.html:60
#: standings/templates/standings_index.html:81
#, python-format
msgid "%(team)s vs %(opp)s in %(round)s"
<<<<<<< HEAD
msgstr ""
=======
msgstr "%(team)s vs %(opp)s em %(round)s"
>>>>>>> b4fb6dfe

#: standings/templates/standings_index.html:77
msgid "Closest Margins"
msgstr "Margens mais próximas"

#: standings/templates/standings_index.html:98
msgid "Top Team Scores"
msgstr "Melhores Notas de Dupla"

#: standings/templates/standings_index.html:102
#: standings/templates/standings_index.html:123
#, python-format
msgid "%(team)s in %(round)s"
msgstr "%(team)s em %(round)s"

#: standings/templates/standings_index.html:119
msgid "Bottom Team Scores"
msgstr ""

#: standings/templates/standings_index.html:140
msgid "Most/Least Popular Motions"
msgstr "Moções mais/menos populares"

#: standings/templates/standings_index.html:144
#: standings/templates/standings_index.html:157
#, python-format
msgid "%(reference)s in %(abbreviation)s"
msgstr "%(reference)s em %(abbreviation)s"

#: standings/templates/standings_index.html:173
msgid "Average Speaks"
msgstr "Média de notas"

#: standings/templates/standings_menu.html:6
msgid "Overview"
msgstr "Visão geral"

#: standings/templates/standings_menu.html:11
msgid "Divisions"
msgstr "Divisões"

#: standings/templates/standings_menu.html:18
#: standings/templates/standings_menu.html:25
msgid "Teams"
msgstr "Duplas"

#: standings/templates/standings_menu.html:23
msgctxt "All [Teams]"
msgid "All"
msgstr "Todos"

#: standings/templates/standings_menu.html:38
msgid "Speakers"
msgstr "Debatedores"

#: standings/templates/standings_menu.html:43
msgctxt "Substantive speeches"
msgid "Substantives"
msgstr "Discursos principais"

#: standings/templates/standings_menu.html:45
msgctxt "All [Speakers]"
msgid "All"
msgstr "Todos"

#: standings/templates/standings_menu.html:47
msgid "Speakers "
msgstr "Debatedores "

#: standings/templates/standings_menu.html:53
#, python-format
msgid "%(category_name)s"
msgstr "%(category_name)s"

#: standings/templates/standings_menu.html:61
msgid "Replies"
msgstr "Réplicas"

#: standings/templates/standings_menu.html:70
msgid "Motions"
msgstr "Moções"

#: standings/templates/standings_menu.html:74
msgid "Diversity"
msgstr "Diversidade"

#: standings/views.py:100
#, python-format
msgid "<p>There was an error generating the standings: <em>%(message)s</em></p>"
msgstr "<p>Houve um erro ao gerar as colocações: <em>%(message)s</em></p>"

#: standings/views.py:105
#, python-format
<<<<<<< HEAD
msgid ""
"<p>You may need to double-check the <a href=\"%(standings_options_url)s\" "
"class=\"alert-link\">standings configuration under the Setup section</a>. If "
"this issue persists and you're not sure how to fix it, please contact the "
"developers.</p>"
msgstr ""
=======
msgid "<p>You may need to double-check the <a href=\"%(standings_options_url)s\" class=\"alert-link\">standings configuration under the Setup section</a>. If this issue persists and you're not sure how to fix it, please contact the developers.</p>"
msgstr "<p>Você talvez deva verificar duas vezes as <a href=\"%(standings_options_url)s\" class=\"alert-link\"> configurações das colocações na seção Configurar</a>. Se esse problema persistir e você não tiver certeza de como consertar, por favor contate os desenvolvedores.</p>"
>>>>>>> b4fb6dfe

#: standings/views.py:113
msgid "<p>The tab director will need to resolve this issue.</p>"
msgstr "<p>O diretor da tabulação precisará resolver este problema.</p>"

#: standings/views.py:117
#, python-format
msgid "as of %(round)s"
msgstr "para %(round)s"

#. Translators: 'title' is the main title; "(Top 15 Only)" is just a suffix
#: standings/views.py:182
#, python-format
msgid "%(title)s (Top %(limit)d Only)"
msgstr "%(title)s (Apenas %(limit)d superior)"

#: standings/views.py:207 standings/views.py:433
<<<<<<< HEAD
msgid ""
"The tab can't be displayed because all rounds so far in this tournament are "
"silent."
msgstr ""
=======
msgid "The tab can't be displayed because all rounds so far in this tournament are silent."
msgstr "A tabulação não pode ser exibida porque todas as rodadas até agora neste torneio estão silenciosas."
>>>>>>> b4fb6dfe

#: standings/views.py:283
msgid "Speaker Standings"
msgstr "Colocações dos Debatedores"

#: standings/views.py:325
msgid "Speaker Tab"
msgstr "Classificação individual"

#: standings/views.py:340
#, python-format
msgid "%(category)s Speaker Standings"
msgstr "%(category)s Colocações dos Debatedores"

#: standings/views.py:358
#, python-format
msgid "%(category)s Speaker Tab"
msgstr "%(category)s Classificação individual"

#: standings/views.py:371
msgid "Reply Speaker Standings"
msgstr "Colocações dos Replicantes"

#: standings/views.py:376
msgid "Reply speeches aren't enabled in this tournament."
msgstr "Os discursos de réplica não estão habilitados neste torneio."

#: standings/views.py:413
msgid "Reply Speaker Tab"
msgstr "Colocações dos Debatedores Replicantes"

#: standings/views.py:425 standings/views.py:680
msgid "Team Standings"
msgstr "Colocações das Duplas"

#: standings/views.py:500
msgid "Division Standings"
msgstr "Colocações das Divisões"

#: standings/views.py:510
msgid "Team Tab"
msgstr "Classificação das Duplas"

#: standings/views.py:529
#, python-format
msgid "%(category)s Team Standings"
msgstr "%(category)s Colocações das Duplas"

#: standings/views.py:556
#, python-format
msgid "%(category)s Team Tab"
msgstr "%(category)s Classificação das Duplas"

#: standings/views.py:567
msgid "Current Team Standings"
msgstr "Colocações atuais das Duplas"

#: standings/views.py:603
msgid "Points"
msgstr "Pontos"
<|MERGE_RESOLUTION|>--- conflicted
+++ resolved
@@ -1,28 +1,12 @@
-<<<<<<< HEAD
-# Tabbycat translations, standings module
-# Copyright (C) 2018 Tabbycat developers and translators
-# This file is distributed under the same license as the Tabbycat package.
-# Chuan-Zheng Lee <czlee@stanford.edu>, 2018
-#
-#, fuzzy
-=======
->>>>>>> b4fb6dfe
 msgid ""
 msgstr ""
 "Project-Id-Version: tabbycat\n"
 "Report-Msgid-Bugs-To: \n"
 "POT-Creation-Date: 2019-07-21 05:14-0700\n"
-<<<<<<< HEAD
-"PO-Revision-Date: YEAR-MO-DA HO:MI+ZONE\n"
-"Language-Team: Portuguese (https://www.transifex.com/tabbycat-jp/teams/86216/"
-"pt/)\n"
-"Language: pt\n"
-=======
 "PO-Revision-Date: 2019-07-28 04:34\n"
 "Last-Translator: philip_tc\n"
 "Language-Team: Portuguese\n"
 "Language: pt_PT\n"
->>>>>>> b4fb6dfe
 "MIME-Version: 1.0\n"
 "Content-Type: text/plain; charset=UTF-8\n"
 "Content-Transfer-Encoding: 8bit\n"
@@ -167,19 +151,11 @@
 
 #: standings/speakers.py:99
 msgid "team points"
-<<<<<<< HEAD
-msgstr ""
-
-#: standings/speakers.py:100
-msgid "Team"
-msgstr ""
-=======
 msgstr "pontos de dupla"
 
 #: standings/speakers.py:100
 msgid "Team"
 msgstr "Dupla"
->>>>>>> b4fb6dfe
 
 #: standings/speakers.py:119 standings/speakers.py:156
 msgid "standard deviation"
@@ -363,16 +339,8 @@
 #: standings/templates/reply_standings.html:18
 #: standings/templates/speaker_standings.html:25
 #, python-format
-<<<<<<< HEAD
-msgid ""
-"These settings can be changed in the <a href=\"%(standings_config_url)s\" "
-"class=\"alert-link\">Standings section of this tournament's configuration</"
-"a>."
-msgstr ""
-=======
 msgid "These settings can be changed in the <a href=\"%(standings_config_url)s\" class=\"alert-link\">Standings section of this tournament's configuration</a>."
 msgstr "Estas configurações podem ser modificadas na <a href=\"%(standings_config_url)s\" class=\"alert-link\">seção de Classificações nas configurações deste torneio</a>."
->>>>>>> b4fb6dfe
 
 #: standings/templates/speaker_standings.html:7
 msgid "Speakers are ranked by their <strong>average score</strong>."
@@ -393,20 +361,8 @@
 
 #: standings/templates/speaker_standings.html:33
 #, python-format
-<<<<<<< HEAD
-msgid ""
-"Enforcing the limit on the number of missed debates requires the \"number of "
-"speeches given\" metric to be included in the speaker standings "
-"calculations, so it's been automatically added. To remove this warning "
-"message, add <strong>Number of speeches given</strong> to the "
-"<strong>Speaker standings extra metrics</strong> in the <a href="
-"\"%(standings_config_url)s\" class=\"alert-link\">Standings section of this "
-"tournament's configuration</a>."
-msgstr ""
-=======
 msgid "Enforcing the limit on the number of missed debates requires the \"number of speeches given\" metric to be included in the speaker standings calculations, so it's been automatically added. To remove this warning message, add <strong>Number of speeches given</strong> to the <strong>Speaker standings extra metrics</strong> in the <a href=\"%(standings_config_url)s\" class=\"alert-link\">Standings section of this tournament's configuration</a>."
 msgstr "Colocar um limite no número de debates perdidos requer que a métrica do \"número de discursos dados\" seja incluída nos cálculos das classificações de debatedores, então foi automaticamente adicionada. Para remover esta mensagem de alerta, adicione <strong>Número de discursos dados</strong> ao <strong> Métricas extras da Classificação dos Debatedores</strong> na <a href=\"%(standings_config_url)s\" class=\"alert-link\"> Seção de classificações nas configurações deste torneio</a>."
->>>>>>> b4fb6dfe
 
 #: standings/templates/standings_diversity.html:4
 #: standings/templates/standings_diversity.html:5
@@ -414,18 +370,8 @@
 msgstr "Visão geral da diversidade"
 
 #: standings/templates/standings_diversity.html:22
-<<<<<<< HEAD
-msgid ""
-"The results data displayed here is presented without tests for statistical "
-"significance. Correlations should not be automatically considered reliable; "
-"particularly at small tournaments. A 'region' is a customisable category "
-"assigned to a set of institutions, and counted using the number of "
-"participants assigned to those institutions."
-msgstr ""
-=======
 msgid "The results data displayed here is presented without tests for statistical significance. Correlations should not be automatically considered reliable; particularly at small tournaments. A 'region' is a customisable category assigned to a set of institutions, and counted using the number of participants assigned to those institutions."
 msgstr "Os resultados aqui dispostos são apresentados sem testes de significado estatístico. As correlação não devem ser consideradas automaticamente confiáveis; em especial em pequenos torneios. Uma \"região\" é uma categoria personalizável atribuída a um conjunto de instituições e contada usando o número de participantes atribuídos a essas instituições."
->>>>>>> b4fb6dfe
 
 #: standings/templates/standings_diversity.html:37
 msgid "Non-cis male identifying"
@@ -433,11 +379,7 @@
 
 #: standings/templates/standings_diversity.html:40
 msgid "Cis-male identifying"
-<<<<<<< HEAD
-msgstr ""
-=======
 msgstr "Identificado como um homem cis"
->>>>>>> b4fb6dfe
 
 #: standings/templates/standings_diversity.html:43
 msgid "Unspecified/unrecorded"
@@ -482,11 +424,7 @@
 #: standings/templates/standings_index.html:81
 #, python-format
 msgid "%(team)s vs %(opp)s in %(round)s"
-<<<<<<< HEAD
-msgstr ""
-=======
 msgstr "%(team)s vs %(opp)s em %(round)s"
->>>>>>> b4fb6dfe
 
 #: standings/templates/standings_index.html:77
 msgid "Closest Margins"
@@ -580,17 +518,8 @@
 
 #: standings/views.py:105
 #, python-format
-<<<<<<< HEAD
-msgid ""
-"<p>You may need to double-check the <a href=\"%(standings_options_url)s\" "
-"class=\"alert-link\">standings configuration under the Setup section</a>. If "
-"this issue persists and you're not sure how to fix it, please contact the "
-"developers.</p>"
-msgstr ""
-=======
 msgid "<p>You may need to double-check the <a href=\"%(standings_options_url)s\" class=\"alert-link\">standings configuration under the Setup section</a>. If this issue persists and you're not sure how to fix it, please contact the developers.</p>"
 msgstr "<p>Você talvez deva verificar duas vezes as <a href=\"%(standings_options_url)s\" class=\"alert-link\"> configurações das colocações na seção Configurar</a>. Se esse problema persistir e você não tiver certeza de como consertar, por favor contate os desenvolvedores.</p>"
->>>>>>> b4fb6dfe
 
 #: standings/views.py:113
 msgid "<p>The tab director will need to resolve this issue.</p>"
@@ -608,15 +537,8 @@
 msgstr "%(title)s (Apenas %(limit)d superior)"
 
 #: standings/views.py:207 standings/views.py:433
-<<<<<<< HEAD
-msgid ""
-"The tab can't be displayed because all rounds so far in this tournament are "
-"silent."
-msgstr ""
-=======
 msgid "The tab can't be displayed because all rounds so far in this tournament are silent."
 msgstr "A tabulação não pode ser exibida porque todas as rodadas até agora neste torneio estão silenciosas."
->>>>>>> b4fb6dfe
 
 #: standings/views.py:283
 msgid "Speaker Standings"
