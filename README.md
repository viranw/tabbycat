--- conflicted
+++ resolved
@@ -22,15 +22,9 @@
 
 [![Deploy](https://www.herokucdn.com/deploy/button.svg)](https://heroku.com/deploy?template=https://github.com/czlee/tabbycat/tree/master)
 
-<<<<<<< HEAD
-During the installation process Heroku will ask you to verify your account by adding a credit or debit card to it. A standard Tabbycat site *will not charge* your card without explicit permission — charges only accrue if you deliberately add a paid service in the Heroku dashboard.
-
-That said if you do not have access to a credit or debit card we offer a 'light' version of the software  — Tabbykitten — that does not require Heroku to verify your account. However, as a result, this version is limited: it does not send error reports to the developers and can handle much less public traffic. We strongly recommend using it only as a last resort, and even then only for small tournaments. [Use this link to deploy Tabbykitten](https://heroku.com/deploy?template=https://github.com/czlee/tabbycat/tree/kitten&env[KITTEN]=true).
-=======
 During the installation process Heroku will ask you to verify your account by adding a credit or debit card. A standard Tabbycat site *will not charge* your card without explicit permission — charges only accrue if you deliberately add a paid service in the Heroku dashboard.
 
 That said if you do not have access to a credit or debit card we offer a version of the software — 'Tabbykitten' — that does not require Heroku to verify your account. However, as a result, this version is limited: it does not send error reports to the developers and can handle much less public traffic. We strongly recommend using it only as a last resort, and even then only for small tournaments. [Use this link to setup a Tabbykitten version](https://heroku.com/deploy?template=https://github.com/czlee/tabbycat/tree/kitten&env[KITTEN]=true).
->>>>>>> 66b9697a
 
 ## Licence
 
